--- conflicted
+++ resolved
@@ -173,13 +173,8 @@
     3. memory_pool: bool, enable/disable memory pool, defaults to False.
 """
 parallel = dict(
-<<<<<<< HEAD
-    zero1=dict(size=-1, fsdp=False),
-    tensor=1,
-=======
     zero1=dict(size=-1),
-    tensor=dict(size=1, mode="mtp"),
->>>>>>> 7ebc1c3b
+    tensor=dict(size=1, mode="fsp"),
     pipeline=dict(size=1, interleaved_overlap=True),
     weight=dict(size=1, overlap=True, memory_pool=True),
 )
