#!/usr/bin/env python
# -*- encoding: utf-8 -*-

import math
from functools import partial
from typing import List, Optional

import torch
import torch.distributed as dist
from torch.optim import Optimizer

<<<<<<< HEAD
from internlm.accelerator import internlm_accelerator
from internlm.core.context import IS_SEQUENCE_PARALLEL, Config, ParallelMode
=======
from internlm.core.context import IS_REPLICA_ZERO_PARALLEL, Config, ParallelMode
>>>>>>> 7ebc1c3b
from internlm.core.context import global_context as gpc
from internlm.core.context.parallel_context import (
    IS_TENSOR_DATA_PARALLEL,
    IS_TENSOR_EXPERT_DATA_PARALLEL,
    IS_TENSOR_ZERO_PARALLEL,
    IS_WEIGHT_ZERO_PARALLEL,
)
from internlm.monitor import send_alert_message
from internlm.solver.optimizer.store import (
    BucketStore,
    GradientStore,
    ParameterStore,
    TensorBucket,
)
from internlm.solver.optimizer.utils import (
    DynamicGradScaler,
    ParamBcastSyncHandler,
    flatten,
    get_grad_accumulate_object,
    has_inf_or_nan,
    reduce_tensor,
    release_param_grad,
    split_half_float_double,
    sync_param,
)
from internlm.utils.common import get_current_device
from internlm.utils.logger import get_logger
from internlm.utils.megatron_timers import megatron_timer as timer
from internlm.utils.parallel import is_using_isp, is_using_sequence_parallel
from internlm.utils.timeout import llm_timeout

from .base_optimizer import BaseOptimizer
from .utils import (
    compute_layer_norm,
    compute_layer_zero_grad_count,
    compute_norm,
    compute_param_norm,
    compute_vocab_grad_norm,
    compute_zero_grad_count,
)

inf = math.inf
logger = get_logger(__file__)


class HybridZeroOptimizer(BaseOptimizer):
    """
    Hybrid Zero Optimizer.
    """

    def __init__(
        self,
        optimizer: Optimizer,
        cpu_offload=False,
        grad_scal_cfg: Config = None,
        zero_cfg: Config = None,
        param_bcast_sync_handler: ParamBcastSyncHandler = None,
        isp_communicator=None,
    ):
        # DynamicGradScaler related args
        if gpc.config.model.dtype is torch.float32:
            initial_scale = 1
        else:
            initial_scale = grad_scal_cfg.fp16.initial_scale
        min_scale = grad_scal_cfg.fp16.min_scale
        growth_interval = grad_scal_cfg.fp16.growth_interval
        growth_factor = grad_scal_cfg.growth_factor
        backoff_factor = grad_scal_cfg.backoff_factor
        hysteresis = grad_scal_cfg.hysteresis
        max_scale = grad_scal_cfg.max_scale

        # Zero related args
        reduce_bucket_size = zero_cfg.reduce_bucket_size
        clip_grad_norm = zero_cfg.clip_grad_norm
        self._overlap_sync_grad = zero_cfg.overlap_sync_grad
        self._overlap_sync_param = zero_cfg.overlap_sync_param
        self.use_isp = is_using_isp()

        super().__init__(optim=optimizer)

        self._cpu_offload = cpu_offload
        self._zero_local_rank = []
        self._zero_world_size = []
        self._broadcast_parallel_mode = []

        # ParameterStore will manage the tensor buffers used for zero
        # it will not manage the tensors used by mixed precision training
        self._param_store = ParameterStore(ParallelMode.ZERO1)
        parallel_mode = ParallelMode.WEIGHT_DATA if self.use_isp else ParallelMode.DATA
        self._grad_store = GradientStore(parallel_mode)
        self._bucket_store: List[BucketStore] = []
        self._accum_grad_buckets: List[BucketStore] = []
        self._bucket_in_progress = []

        # fp16 and fp32 params for mixed precision training
        self._fp16_param_groups = dict()
        self._fp32_flat_param_groups_of_current_rank = dict()

        # communication params
        # self._overlap_communication = overlap_communication
        self._reduce_bucket_size = reduce_bucket_size

        self._comm_bcast_stream = internlm_accelerator.Stream()

        # gradient scaler
        self.grad_scaler = DynamicGradScaler(
            initial_scale=initial_scale,
            min_scale=min_scale,
            growth_factor=growth_factor,
            backoff_factor=backoff_factor,
            growth_interval=growth_interval,
            hysteresis=hysteresis,
            max_scale=max_scale,
        )
        self._found_overflow = internlm_accelerator.FloatTensor([0], device=get_current_device())

        # gradient clipping
        self._clip_grad_norm = clip_grad_norm

        # need to record the rank in which parameter groups are not assigned parameters.
        self.param_group_has_params = []
        self.param_group_no_params_ranks = []
        self.padding_grad = torch.zeros([32], dtype=gpc.config.model.dtype, device=get_current_device())
        self.padding_tensor = torch.zeros([32], dtype=gpc.config.model.dtype, device=get_current_device())

        self.rank_unique_id = (
            f"gpus-{gpc.get_world_size(ParallelMode.GLOBAL)}_"
            + f"wp-{gpc.get_local_rank(ParallelMode.WEIGHT)}_"
            + f"tp-{gpc.get_local_rank(ParallelMode.TENSOR)}_"
            + f"dp-{gpc.get_local_rank(ParallelMode.DATA)}_"
            + f"pp-{gpc.get_local_rank(ParallelMode.PIPELINE)}_"
            + f"zo-{gpc.get_local_rank(ParallelMode.ZERO1)}.pt"
        )
        self.params_per_rank_id_dict = []
        self._param_bcast_sync_handler = param_bcast_sync_handler
        if self._overlap_sync_param:
            assert self._param_bcast_sync_handler is not None

        self._isp_communicator = isp_communicator

        # iterate over the param group in the optimizer
        # partition these param groups for data parallel training
        # and add buffers to parameter store for future access
        for group_id, param_group in enumerate(self.optim.param_groups):
            group_params = param_group["params"]

            # set the dtype for each param group
            param_group["dtype"] = group_params[0].dtype if len(group_params) != 0 else None

            # add the fp16 params to fp16_param_groups for bookkeeping
            self._fp16_param_groups[group_id] = group_params

            zero_mode = param_group["optimizer_mode"]
            self._zero_local_rank.append(gpc.get_local_rank(zero_mode))
            self._zero_world_size.append(gpc.get_world_size(zero_mode))
            # TODO _broadcast_parallel_mode is not only used in broadcast, maybe can change its name
            self._broadcast_parallel_mode.append(zero_mode)

            if self._is_moe_group(param_group):
                grad_reduce_mode = ParallelMode.EXPERT_DATA
            elif param_group["name"] != "embed_head" and self.use_isp:
                grad_reduce_mode = ParallelMode.WEIGHT_DATA
            else:
                grad_reduce_mode = ParallelMode.DATA

            self._bucket_store.append(BucketStore(group_id, grad_reduce_mode))
            self._accum_grad_buckets.append(BucketStore(group_id, grad_reduce_mode))

            # assign parameters to ranks the params in the list are sorted
            params_per_rank, no_params_ranks = self._partition_param_list(group_id, param_group)
            self.param_group_no_params_ranks.append(no_params_ranks)
            self.param_group_has_params.append(self._zero_local_rank[group_id] not in no_params_ranks)

            # store the mapping between param to rank each param should belong to only one rank.
            # we can skip the moe param and do not keep them in _param_store to save memory
            # (means we need to deal with moe param in a different way), but it will increase
            # complexity and reduce code readablity.
            for rank, params in enumerate(params_per_rank):
                # check whether any rank is not assigned params.
                if len(params) != 0:
                    self._param_store.add_fp16_param_list_by_rank_group(rank, group_id, params)
                    for param in params:
                        setattr(param, "group_id", group_id)
                        self._param_store.set_param_to_rank(param, rank)

            # move to cpu to make room to create the flat tensor
            for param in group_params:
                param.data = param.data.cpu()

            # flatten the reordered tensors
            for rank in range(self._zero_world_size[group_id]):
                # No flat fp16 buffer is allocated if the process has no parameters.
                if rank not in self.param_group_no_params_ranks[group_id]:
                    tensor_list = self._param_store.get_fp16_params_by_rank_group(rank, group_id)
                    with torch.no_grad():
                        flat_tensor = flatten(tensor_list)
                    flat_tensor = flat_tensor.data.cuda()
                    self._param_store.add_flat_fp16_param_by_rank_group(rank, group_id, flat_tensor)
                    sync_param(flat_tensor=flat_tensor, tensor_list=tensor_list)

            # create a copy of fp32 weights of the parameters for which this rank is responsible
            # No flat fp32 buffer is allocated if the process has no parameters.
            if self.param_group_has_params[group_id]:
                fp16_flat_current_rank = self._param_store.get_flat_fp16_param_by_rank_group(
                    self._zero_local_rank[group_id], group_id
                )
                fp32_flat_current_rank = fp16_flat_current_rank.float()
                device = "cpu" if self._cpu_offload else get_current_device()
                fp32_flat_current_rank = fp32_flat_current_rank.to(device)
                fp32_flat_current_rank.requires_grad = True
                self._fp32_flat_param_groups_of_current_rank[group_id] = fp32_flat_current_rank

                # need to replace the params in the `params` field in the optimizer
                # so that when the optimizer calls step(), it only updates the tensors
                # managed by this data parallel rank
                param_group["params"] = [fp32_flat_current_rank]

            # set reduction state
            for param in self._fp16_param_groups[group_id]:
                self._param_store.set_param_reduction_state(param, False)

        assert len(self._fp16_param_groups) != 0

        # If a rank is not assigned any arguments, 'has_params' is False.
        self.has_params = sum(self.param_group_has_params) != 0
        # flag used to skip unnecessary gradient reduce operation when gradient accumulation is enabled.
        self.skip_grad_reduce = False

        self._attach_reduction_hook()

    @property
    def zero_local_rank(self):
        return self._zero_local_rank

    @property
    def zero_world_size(self):
        return self._zero_world_size

    @property
    def loss_scale(self):
        return self.grad_scaler.scale

    @property
    def num_param_groups(self):
        return len(self._fp16_param_groups)

    def _partition_param_list(self, group_id, param_group):
        no_params_ranks = []
        params_per_rank = [[] for _ in range(self._zero_world_size[group_id])]
        numel_per_rank = [0 for _ in range(self._zero_world_size[group_id])]
        self.params_per_rank_id_dict.append([[] for _ in range(self._zero_world_size[group_id])])
        param_list = param_group["params"]

        sorted_params = sorted(param_list, key=lambda x: x.numel(), reverse=True)
        for i, param in enumerate(sorted_params):
            global_id = str(i)
            for j in range(len(param.size())):
                global_id = "_".join([global_id, str(param.size()[j])])
            if self._overlap_sync_param:
                rank_to_go = self._param_bcast_sync_handler.get_rank_by_param(param)
            else:
                rank_to_go = numel_per_rank.index(min(numel_per_rank))
            params_per_rank[rank_to_go].append(param)
            self.params_per_rank_id_dict[-1][rank_to_go].append(global_id)
            numel_per_rank[rank_to_go] += param.numel()

        # check whether any rank is not assigned to parameters.
        for rank, params in enumerate(params_per_rank):
            if len(params) == 0:
                no_params_ranks.append(rank)

        if gpc.is_rank_for_log():
            logger.info(  # pylint: disable=W1203
                f"Number of elements on ranks: {numel_per_rank}, rank:{gpc.get_global_rank()}"
            )

        return params_per_rank, set(no_params_ranks)

    def _is_moe_group(self, param_group):
        return "moe" in param_group.keys() and param_group["moe"]

    # TODO check expert dp is correct when enable moe and overlap both
    def _attach_reduction_hook(self):
        # we iterate over the fp16 params
        # on each param, we register a hook to its AccumulateGrad object
        for group_id in range(self.num_param_groups):
            param_group = self._fp16_param_groups[group_id]
            for param in param_group:
                # we should not reduce the param in moe
                if not param.requires_grad:
                    continue

                reduce_rank = None

                def _define_and_attach(param, reduce_rank=None):
                    reduction_func = partial(
                        self._store_and_try_reduce_grads_by_bucket,
                        param=param,
                        reduce_rank=reduce_rank,
                    )

                    reduce_scatter_checker = partial(
                        self._wait_reduce_scatter_and_accumulate_grads,
                        param=param,
                        reduce_rank=reduce_rank,
                    )

                    def reduction_layernorm_func():
                        handle = reduce_tensor(
                            param.grad,
                            dtype=None,
                            dst_rank=reduce_rank,
                            parallel_mode=ParallelMode.WEIGHT if self.use_isp else ParallelMode.TENSOR,
                        )
                        handle.wait()

                    # define hook
                    # NOT IMPORTANT BUT GOOD TO KNOW:
                    # args here is not grad, but allow_unreacable and accumulate_grad
                    def reduce_grad_hook(*args):  # pylint: disable=W0613
                        if self.skip_grad_reduce is False:
                            reduction_func()

                    # define hook for real gradient accumulation.
                    def accum_grad_hook(*args):  # pylint: disable=W0613
                        reduce_scatter_checker()

                    # define hook for sequence_parallel
                    def extra_layernorm_reduce_grad_hook(*args):  # pylint: disable=W0613
                        if self.skip_grad_reduce is False:
                            reduction_layernorm_func()

                    # get the AccumulateGrad object of the param itself
                    # If these objects are not kept, reduction hooks may not be attached successfully.
                    accum_grad_obj = get_grad_accumulate_object(param)
                    self._grad_store.add_accumulate_grad_object(accum_grad_obj)

                    # the grad of layernorm should be all-reduce across the global process group
                    # here is the first stage all-reduce in tp/wp process group
                    # the second stage all-reduce will be processed in reduce_grad_hook
                    if (
                        is_using_sequence_parallel()
                        and hasattr(param, IS_REPLICA_ZERO_PARALLEL)
                        and getattr(param, IS_REPLICA_ZERO_PARALLEL) is True
                    ):
                        accum_grad_obj.register_hook(extra_layernorm_reduce_grad_hook)

                    # we should not only register for parameters which have isp_reduce_scatter_name attr.
                    # we must keep up with reduce_grad_hook.
                    if (
                        self._isp_communicator
                        and self._isp_communicator.overlap
                        and gpc.config.parallel.weight.size > 1
                    ):
                        accum_grad_obj.register_hook(accum_grad_hook)

                    if self._overlap_sync_grad:
                        accum_grad_obj.register_hook(reduce_grad_hook)

                _define_and_attach(param, reduce_rank)

    def accumulate_left_grads_after_backward(self):
        if self._isp_communicator is None or self._isp_communicator.overlap is False:
            return

        for group_id in range(self.num_param_groups):
            self._accum_grads_store_in_bucket(self._accum_grad_buckets[group_id])

    def belongs_to_current_rank(self, param) -> bool:
        """
        Check whether a parameter is supposed to be updated by the process of the current rank

        :param tensor: A :class:`torch.Tensor` object
        :type tensor: torch.Tensor

        :return: True if the parameter should be updated by the current rank. Otherwise false.
        :rtype: bool
        """
        tensor_ranks = self._param_store.get_param_rank(param)
        group_id = getattr(param, "group_id")
        return gpc.get_local_rank(self._broadcast_parallel_mode[group_id]) in tensor_ranks

    def _accum_grads_store_in_bucket(self, bucket: BucketStore, reduce_rank: Optional[int] = None) -> None:
        for _param in bucket.get_param(reduce_rank):
            if not hasattr(_param, "isp_reduce_scatter_name"):
                continue

            # wait and accumulate gardient.
            _key = getattr(_param, "isp_reduce_scatter_name")
            _grad, _comm_handle = self._isp_communicator.reduce_scatter_handlers[_key]
            _comm_handle.wait()
            _param.grad.add_(_grad)

            # release cuda memory.
            if self._isp_communicator.enable_memory_pool:
                self._isp_communicator.memory_pool.free_reduce_scatter_memory(
                    key=tuple(_grad.size()), index=_grad.index
                )
            _grad = None
            self._isp_communicator.reduce_scatter_handlers[_key] = None

        bucket.reset_by_rank(reduce_rank)

    def _wait_reduce_scatter_and_accumulate_grads(self, param, reduce_rank: Optional[int] = None):
        param_size = param.numel()

        group_id = getattr(param, "group_id")
        current_bucket = self._accum_grad_buckets[group_id]

        # check if the bucket is full
        # if full, will reduce the grads already in the bucket
        # after reduction, the bucket will be empty
        if current_bucket.num_elements_in_bucket(reduce_rank) + param_size > self._reduce_bucket_size:
            self._accum_grads_store_in_bucket(current_bucket, reduce_rank)

        # otherwise, add the parameter into bucket.
        current_bucket.add_num_elements_in_bucket(param_size, reduce_rank)
        current_bucket.add_param(param, reduce_rank)

    def _store_and_try_reduce_grads_by_bucket(self, param, reduce_rank=None):
        param_size = param.numel()

        # check if the bucket is full
        # if full, will reduce the grads already in the bucket
        # after reduction, the bucket will be empty
        group_id = getattr(param, "group_id")
        current_bucket = self._bucket_store[group_id]

        if current_bucket.num_elements_in_bucket(reduce_rank) + param_size > self._reduce_bucket_size:
            self._reduce_grads_stored_in_bucket(current_bucket, reduce_rank, last_bucket=False)

        # the param must not be reduced to ensure correctness
        is_param_reduced = self._param_store.is_param_reduced(param)
        if is_param_reduced:
            msg = (
                f"Parameter of size ({param.size()}) has already been reduced, "
                + "duplicate reduction will lead to arithmetic incorrectness"
            )
            raise RuntimeError(msg)

        # the param must have grad for reduction
        assert param.grad is not None, f"Parameter of size ({param.size()}) has None grad, cannot be reduced"

        current_bucket.add_num_elements_in_bucket(param_size, reduce_rank)
        current_bucket.add_grad(param.grad, reduce_rank)
        current_bucket.add_param(param, reduce_rank)

    def _reduce_grads_stored_in_bucket(self, current_bucket, reduce_rank=None, last_bucket=False):
        # reduce grads
        self._reduce_grads_by_rank(
            reduce_rank=reduce_rank,
            grads=current_bucket.get_grad(reduce_rank=reduce_rank),
            bucket_size=current_bucket.num_elements_in_bucket(reduce_rank),
            group_id=current_bucket.get_param_group_id(),
            dp_parallel_mode=current_bucket.get_dp_parallel_mode(),
        )

        params_in_bucket = current_bucket.get_param(reduce_rank=reduce_rank)

        for param in params_in_bucket:
            # the is_param_reduced flag should be False showing that
            # this param is not reduced before calling self._reduce_grads_by_rank
            is_param_reduced = self._param_store.is_param_reduced(param)

            if is_param_reduced:
                msg = (
                    f"Parameter of size ({param.size()}) has been reduced, "
                    + "duplicate reduction will lead to arithmetic incorrectness"
                )
                raise RuntimeError(msg)

            # update the flag
            self._param_store.set_param_reduction_state(param, True)

            if self.belongs_to_current_rank(param):
                self._param_store.add_reduced_param_for_compute_norm(param, last_bucket)
            else:
                self._param_store.add_previous_reduced_param(param)

        current_bucket.reset_by_rank(reduce_rank)

    def _reduce_grads_by_rank(self, reduce_rank, grads, bucket_size, group_id, dp_parallel_mode):
        grad_buckets_by_dtype = split_half_float_double(grads)
        next_bucket_list = []
        # add parameters into bucket for reduction
        for tensor_list in grad_buckets_by_dtype:
            param_bucket = TensorBucket(size=bucket_size)
            for tensor in tensor_list:
                param_bucket.add_to_bucket(tensor, allow_oversize=True)
            if not param_bucket.is_empty():
                self._reduce_and_copy(
                    bucket=param_bucket, reduce_rank=reduce_rank, group_id=group_id, dp_parallel_mode=dp_parallel_mode
                )
            next_bucket_list.append(param_bucket)

        # wait for the completion of previouce bucket list reduction, and do unflatten_and_copy()
        # here we can also overlap the communication with some memcpy operation caused by bucket.flatten()
        for bucket in self._bucket_in_progress:
            bucket.commu_handle.wait()
            bucket.unflatten_and_copy()
            bucket.empty()
        self._bucket_in_progress = []
        self._param_store.clear_grads_of_previous_reduced_params()

        # after the completion of bucket list reduction, add new buckets into _bucket_in_progress
        self._bucket_in_progress = next_bucket_list.copy()

    def _reduce_and_copy(self, bucket: TensorBucket, reduce_rank, group_id, dp_parallel_mode):
        # flatten the tensors and do allreduce
        bucket.flatten()
        bucket.commu_handle = reduce_tensor(
            tensor=bucket.get_flat_tensor(),
            dtype=None,
            dst_rank=reduce_rank,
            parallel_mode=dp_parallel_mode,
        )

        # update the reduced tensor
        if reduce_rank is None or reduce_rank == self._zero_local_rank[group_id]:
            bucket.set_unflatten_and_copy_flag(flag=True)

    def _has_inf_or_nan(self, tensor):
        try:
            tensor_mean = float(tensor.mean())
        except RuntimeError as instance:
            # We want to check if inst is actually an overflow exception.
            # RuntimeError could come from a different error.
            # If so, we still want the exception to propagate.
            if "value cannot be converted" not in instance.args[0]:
                raise
            return True
        else:
            if tensor_mean == float("inf") or tensor_mean == -float("inf"):
                return True
            return False

    def _sync_grad(self):
        # update param already reduced flag
        reduction_states = self._param_store.get_param_reduction_states()
        for tensor, _ in reduction_states.items():
            reduction_states[tensor] = False
        self._param_store.reset_reduced_data_for_compute_norm()

        # accumulate gradient
        avg_gradients = self._grad_store._averaged_gradients
        for group_id in range(self.num_param_groups):
            # the following operations are performed only on the rank to which parameters are assigned.
            if self._zero_local_rank[group_id] not in self.param_group_no_params_ranks[group_id]:
                param_group = self._param_store.get_fp16_params_by_rank_group(self._zero_local_rank[group_id], group_id)

                if group_id not in avg_gradients:
                    avg_gradients[group_id] = []

                param_idx = 0
                for param in param_group:
                    if param.grad is not None:
                        if len(avg_gradients[group_id]) == param_idx:
                            avg_gradients[group_id].append(param.grad)
                        else:
                            avg_gradients[group_id][param_idx].add_(param.grad)
                        param_idx += 1

        # the gradients needed are stored in the avg_gradients buffer
        # thus, can clear this
        self.zero_grad()

    def zero_grad(self, set_to_none=True):
        """
        Set parameter gradients to zero. If set_to_none = True, gradient
        will be set to None to save memory.

        :param set_to_none: Whether set the gradient to None. Default value is True.
        :type set_to_none: bool
        """
        for _, param_group in self._fp16_param_groups.items():
            for param in param_group:
                if set_to_none:
                    param.grad = None
                elif param.grad is not None:
                    param.grad.detach()
                    param.grad.zero_()
                else:
                    pass

    def backward(self, loss, retain_graph=False):
        loss = self.loss_scale * loss
        loss.backward(retain_graph=retain_graph)

        # Gradients may not be fully synchronized here.

    def _compute_norm_with_stage(
        self,
        group_id: int = 0,
        last_bucket: bool = False,
        last_stage: bool = False,
        previous_norm=None,
    ):
        # compute norm for gradients that have been reduced
        params, grads = self._param_store.get_reduced_param_for_compute_norm(group_id=group_id, last_bucket=last_bucket)
        params_is_padding = False
        if len(params) == 0:
            params_is_padding = True
            dtype = self.param_groups[group_id]["dtype"]
            grads = [self.padding_grad.to(dtype)]
            params = [self.padding_tensor.to(dtype)]

            if self.optim.param_groups[group_id]["name"] in ("default", "fp32"):
                for param in params:
                    if self.use_isp:
                        setattr(param, IS_WEIGHT_ZERO_PARALLEL, True)
                    else:
                        setattr(param, IS_TENSOR_ZERO_PARALLEL, True)
            elif self.optim.param_groups[group_id]["name"] == "embed_head":
                # should be isp mode
                for param in params:
                    setattr(param, IS_TENSOR_DATA_PARALLEL, True)
            elif self._is_moe_group(self.optim.param_groups[group_id]):
                for param in params:
                    setattr(param, IS_TENSOR_EXPERT_DATA_PARALLEL, True)
            else:
                raise NotImplementedError("unrecognized parameter group.")

        norm = 0
        if self._clip_grad_norm > 0:
            # this norm is before scaling, it will be very large
            norm = compute_norm(
                gradients=grads,
                parameters=params,
                last_stage=last_stage,
                previous_norm=previous_norm,
                zero_mode=self._broadcast_parallel_mode[group_id],
            )

        if params_is_padding:
            for param in params:
                if hasattr(param, IS_REPLICA_ZERO_PARALLEL):
                    delattr(param, IS_REPLICA_ZERO_PARALLEL)
                if hasattr(param, IS_TENSOR_DATA_PARALLEL):
                    delattr(param, IS_TENSOR_DATA_PARALLEL)
                if hasattr(param, IS_TENSOR_ZERO_PARALLEL):
                    delattr(param, IS_TENSOR_ZERO_PARALLEL)
                if hasattr(param, IS_WEIGHT_ZERO_PARALLEL):
                    delattr(param, IS_WEIGHT_ZERO_PARALLEL)
                if hasattr(param, IS_TENSOR_EXPERT_DATA_PARALLEL):
                    delattr(param, IS_TENSOR_EXPERT_DATA_PARALLEL)

        return norm

    def _compute_param_norm_stage(
        self, group_id: int = 0, last_bucket: bool = False, last_stage: bool = False, previous_param_norms=None
    ):
        # compute norm for gradients that have been reduced
        params, grads = self._param_store.get_reduced_param_for_compute_norm(group_id=group_id, last_bucket=last_bucket)
        params_is_padding = False
        total_param_norms = {}
        if len(params) == 0:
            params_is_padding = True
            dtype = self.param_groups[group_id]["dtype"]
            grads = [self.padding_grad.to(dtype)]
            params = [self.padding_tensor.to(dtype)]

            if self.optim.param_groups[group_id]["name"] in ("default", "fp32"):
                for param in params:
                    if self.use_isp:
                        setattr(param, IS_WEIGHT_ZERO_PARALLEL, True)
                    else:
                        setattr(param, IS_TENSOR_ZERO_PARALLEL, True)
            elif self.optim.param_groups[group_id]["name"] == "embed_head":
                # should be isp mode
                for param in params:
                    setattr(param, IS_TENSOR_DATA_PARALLEL, True)
            elif self._is_moe_group(self.optim.param_groups[group_id]):
                for param in params:
                    setattr(param, IS_TENSOR_EXPERT_DATA_PARALLEL, True)
            else:
                raise NotImplementedError("unrecognized parameter group.")

        if self._clip_grad_norm > 0:
            total_param_norms = compute_param_norm(
                grads,
                params,
                last_stage=last_stage,
                previous_param_norms=previous_param_norms,
                zero_mode=self._broadcast_parallel_mode[group_id],
            )

        if params_is_padding:
            for param in params:
                if hasattr(param, IS_REPLICA_ZERO_PARALLEL):
                    delattr(param, IS_REPLICA_ZERO_PARALLEL)
                if hasattr(param, IS_TENSOR_DATA_PARALLEL):
                    delattr(param, IS_TENSOR_DATA_PARALLEL)
                if hasattr(param, IS_TENSOR_ZERO_PARALLEL):
                    delattr(param, IS_TENSOR_ZERO_PARALLEL)
                if hasattr(param, IS_WEIGHT_ZERO_PARALLEL):
                    delattr(param, IS_WEIGHT_ZERO_PARALLEL)
                if hasattr(param, IS_TENSOR_EXPERT_DATA_PARALLEL):
                    delattr(param, IS_TENSOR_EXPERT_DATA_PARALLEL)

        return total_param_norms

    def _compute_vocab_grad_norm_stage(
        self, group_id: int = 0, last_bucket: bool = False, last_stage: bool = False, previous_vocab_grad_norm=None
    ):
        params, grads = self._param_store.get_reduced_param_for_compute_norm(group_id=group_id, last_bucket=last_bucket)
        params_is_padding = False
        if len(params) == 0:
            params_is_padding = True
            dtype = self.param_groups[group_id]["dtype"]
            grads = [self.padding_grad.to(dtype)]
            params = [self.padding_tensor.to(dtype)]

            if self.optim.param_groups[group_id]["name"] in ("default", "fp32"):
                for param in params:
                    if self.use_isp:
                        setattr(param, IS_WEIGHT_ZERO_PARALLEL, True)
                    else:
                        setattr(param, IS_TENSOR_ZERO_PARALLEL, True)
            elif self.optim.param_groups[group_id]["name"] == "embed_head":
                # should be isp mode
                for param in params:
                    setattr(param, IS_TENSOR_DATA_PARALLEL, True)
            elif self._is_moe_group(self.optim.param_groups[group_id]):
                for param in params:
                    setattr(param, IS_TENSOR_EXPERT_DATA_PARALLEL, True)
            else:
                raise NotImplementedError("unrecognized parameter group.")

        vocab_grad_norm = None

        if self._clip_grad_norm > 0:
            vocab_grad_norm = compute_vocab_grad_norm(
                grads,
                params,
                last_stage=last_stage,
                previous_vocab_grad_norm=previous_vocab_grad_norm,
                zero_mode=self._broadcast_parallel_mode[group_id],
            )

        if params_is_padding:
            for param in params:
                if hasattr(param, IS_REPLICA_ZERO_PARALLEL):
                    delattr(param, IS_REPLICA_ZERO_PARALLEL)
                if hasattr(param, IS_TENSOR_DATA_PARALLEL):
                    delattr(param, IS_TENSOR_DATA_PARALLEL)
                if hasattr(param, IS_TENSOR_ZERO_PARALLEL):
                    delattr(param, IS_TENSOR_ZERO_PARALLEL)
                if hasattr(param, IS_WEIGHT_ZERO_PARALLEL):
                    delattr(param, IS_WEIGHT_ZERO_PARALLEL)
                if hasattr(param, IS_TENSOR_EXPERT_DATA_PARALLEL):
                    delattr(param, IS_TENSOR_EXPERT_DATA_PARALLEL)

        return vocab_grad_norm

    def _count_zero_grads_stage(
        self, group_id: int = 0, last_bucket: bool = False, last_stage: bool = False, previous_zero_grad_count=None
    ):
        params, grads = self._param_store.get_reduced_param_for_compute_norm(group_id=group_id, last_bucket=last_bucket)
        params_is_padding = False
        total_zero_grad_count = {}

        if len(params) == 0:
            params_is_padding = True
            dtype = self.param_groups[group_id]["dtype"]
            grads = [self.padding_grad.to(dtype)]
            params = [self.padding_tensor.to(dtype)]

            if self.optim.param_groups[group_id]["name"] in ("default", "fp32"):
                for param in params:
                    if self.use_isp:
                        setattr(param, IS_WEIGHT_ZERO_PARALLEL, True)
                    else:
                        setattr(param, IS_TENSOR_ZERO_PARALLEL, True)
            elif self.optim.param_groups[group_id]["name"] == "embed_head":
                # should be isp mode
                for param in params:
                    setattr(param, IS_TENSOR_DATA_PARALLEL, True)
            elif self._is_moe_group(self.optim.param_groups[group_id]):
                for param in params:
                    setattr(param, IS_TENSOR_EXPERT_DATA_PARALLEL, True)
            else:
                raise NotImplementedError("unrecognized parameter group.")

        if self._clip_grad_norm > 0:
            total_zero_grad_count = compute_zero_grad_count(
                grads,
                params,
                last_stage=last_stage,
                previous_zero_grad_count=previous_zero_grad_count,
                zero_mode=self._broadcast_parallel_mode[group_id],
            )

        if params_is_padding:
            for param in params:
                if hasattr(param, IS_REPLICA_ZERO_PARALLEL):
                    delattr(param, IS_REPLICA_ZERO_PARALLEL)
                if hasattr(param, IS_TENSOR_DATA_PARALLEL):
                    delattr(param, IS_TENSOR_DATA_PARALLEL)
                if hasattr(param, IS_TENSOR_ZERO_PARALLEL):
                    delattr(param, IS_TENSOR_ZERO_PARALLEL)
                if hasattr(param, IS_WEIGHT_ZERO_PARALLEL):
                    delattr(param, IS_WEIGHT_ZERO_PARALLEL)
                if hasattr(param, IS_TENSOR_EXPERT_DATA_PARALLEL):
                    delattr(param, IS_TENSOR_EXPERT_DATA_PARALLEL)

        return total_zero_grad_count

    @llm_timeout(func_name="optim_step")
    def step(self, closure=None):
        """Performs a single optimization step.

        Args:
            closure (Callable, optional): A closure that reevaluates the model
                and returns the loss.
        Returns:
            Union[bool, float]: Whether the gradient is success updated, and the gradient.
        """
        assert closure is None, "closure is not supported by step()"

        # if not overlapping communication (no reduction hook is attached)
        # we need to manually reduce these gradients
        if not self._overlap_sync_grad:
            for group_id in range(len(self._fp16_param_groups)):
                for param in self._fp16_param_groups[group_id]:
                    # we should not reduce the param in moe
                    if param.grad is not None:
                        self._store_and_try_reduce_grads_by_bucket(param)

        # we need to reduce the gradients left in the communication bucket
        for group_id in range(self.num_param_groups):
            self._reduce_grads_stored_in_bucket(self._bucket_store[group_id], reduce_rank=None, last_bucket=True)

        # compute norm for gradients in the before bucket
        grad_profiling_config = gpc.config.get("grad_profiling", {})
        groups_norms = []
        groups_param_norms = []
        group_param_zero_grad_count = []
        group_vocab_norms = []
        batch_count = gpc.config.get("batch_count")
        interval_steps = grad_profiling_config.get("interval_steps", 1)
        is_profiling = batch_count % interval_steps == 0 if batch_count is not None else False
        for group_id in range(self.num_param_groups):
            groups_norms.append(self._compute_norm_with_stage(group_id=group_id))
            if is_profiling:
                if grad_profiling_config.get("grad_norm_profiling", False):
                    groups_param_norms.append(self._compute_param_norm_stage(group_id=group_id))
                if grad_profiling_config.get("zero_grad_profiling", False):
                    group_param_zero_grad_count.append(self._count_zero_grads_stage(group_id=group_id))
                if grad_profiling_config.get("vocab_grad_norm_profiling", False):
                    group_vocab_norms.append(self._compute_vocab_grad_norm_stage(group_id=group_id))

        # clear reduced grads
        # grads in the last bucket is reduced
        for bucket in self._bucket_in_progress:
            bucket.commu_handle.wait()
            bucket.unflatten_and_copy()
            bucket.empty()
        self._bucket_in_progress = []
        self._param_store.clear_grads_of_previous_reduced_params()
        # compute norm for gradients in the last bucket
        total_norms = {}
        total_param_grad_norms = {}
        total_layer_grad_norms = {}
        total_param_zero_grad_count = {}
        total_layer_zero_grad_count = {}
        total_vocab_grad_norms = {}
        for group_id in range(self.num_param_groups):
            group_name = self.param_groups[group_id]["name"] if "name" in self.param_groups[group_id] else "default"
            group_name = f"{group_id}_{group_name}"
            total_norms[group_name] = self._compute_norm_with_stage(
                group_id=group_id,
                last_bucket=True,
                last_stage=True,
                previous_norm=groups_norms[group_id],
            )
            if is_profiling:
                if grad_profiling_config.get("grad_norm_profiling", False):
                    param_norms = self._compute_param_norm_stage(
                        group_id=group_id,
                        last_bucket=True,
                        last_stage=True,
                        previous_param_norms=groups_param_norms[group_id],
                    )
                    total_layer_grad_norms[group_name], total_param_grad_norms[group_name] = compute_layer_norm(
                        param_norms=param_norms, loss_scale=self.loss_scale.item()
                    )
                if grad_profiling_config.get("zero_grad_profiling", False):
                    zero_grad_count = self._count_zero_grads_stage(
                        group_id=group_id,
                        last_bucket=True,
                        last_stage=True,
                        previous_zero_grad_count=group_param_zero_grad_count[group_id],
                    )
                    (
                        total_layer_zero_grad_count[group_name],
                        total_param_zero_grad_count[group_name],
                    ) = compute_layer_zero_grad_count(zero_grad_count)
                if grad_profiling_config.get("vocab_grad_norm_profiling", False):
                    vocab_grad_norms = self._compute_vocab_grad_norm_stage(
                        group_id=group_id,
                        last_bucket=True,
                        last_stage=True,
                        previous_vocab_grad_norm=group_vocab_norms[group_id],
                    )
                    inf_mask = vocab_grad_norms == -1
                    nan_mask = vocab_grad_norms == -2
                    vocab_grad_norms = vocab_grad_norms**0.5 / self.loss_scale.item()
                    vocab_grad_norms[inf_mask] = -1
                    vocab_grad_norms[nan_mask] = -2
                    total_vocab_grad_norms[group_name] = vocab_grad_norms.to("cpu")

        timer("sync_grad").start()
        self._sync_grad()
        timer("sync_grad").stop()

        state, global_norms = self._step(closure=closure, norms=total_norms)
        if is_profiling:
            if grad_profiling_config.get("grad_norm_profiling", False):
                global_norms["layer_grad_norm"] = total_layer_grad_norms
                global_norms["param_grad_norm"] = total_param_grad_norms
            if grad_profiling_config.get("zero_grad_profiling", False):
                global_norms["layer_zero_grad"] = total_layer_zero_grad_count
                global_norms["param_zero_grad"] = total_param_zero_grad_count
            if grad_profiling_config.get("vocab_grad_norm_profiling", False):
                global_norms["vocab_grad_norm"] = total_vocab_grad_norms

        return state, global_norms

    def _step(self, closure=None, norms=None):
        assert closure is None, "closure is not supported by step()"

        # check for overflow
        found_inf = False
        found_nan = False
        # if there is INF values in grades, compute_norm func would also returns -1
        # thus, we try to avoid call _check_overflow here
        # found_inf = self._check_overflow()
        # Because you may encounter inf when computing norm

        if -1 in norms.values():
            found_inf = True

        if -2 in norms.values():
            found_nan = True

        loss_scale = float(self.loss_scale.item())  # backup
        if gpc.config.model.dtype is not torch.float32:
            self.grad_scaler.update(found_inf)

        # update loss scale if overflow occurs
        if found_inf:
            if gpc.is_rank_for_log():
                logger.warning("Overflow occurs, please check it.")
                send_alert_message(
                    address=gpc.config.monitor.alert.feishu_alert_address,
                    message="Overflow occurs, please check it.",
                )
            self._grad_store._averaged_gradients = dict()
            self.zero_grad()
            return False, norms

        if found_nan:
            if gpc.is_rank_for_log():
                logger.warning("Nan grad norm occurs, please check it.")
                send_alert_message(
                    address=gpc.config.monitor.alert.feishu_alert_address,
                    message="Nan grad norm  occurs, please check it.",
                )
            self._grad_store._averaged_gradients = dict()
            self.zero_grad()
            return False, norms
        # copy the grad of fp16 param to fp32 param
        single_grad_partition_groups = []
        for group_id in range(self.num_param_groups):
            # compute norm
            # The following operations are performed only on the rank to which parameters are assigned.
            if not self.param_group_has_params[group_id]:
                continue

            # create flat gradient for the flat fp32 params
            gradients = self._grad_store.get_averaged_gradients_by_group(group_id)
            with torch.no_grad():
                flat_fp16_avg_grads = flatten(gradients)
            self._grad_store.reset_average_gradients_by_group(group_id)
            gradients = None  # release cuda memory

            dtype = self._fp32_flat_param_groups_of_current_rank[group_id].dtype
            flat_fp32_avg_grads = flat_fp16_avg_grads.to(dtype)
            flat_fp16_avg_grads = None  # release cuda memory

            param_shape = self._fp32_flat_param_groups_of_current_rank[group_id].shape
            assert (
                param_shape == flat_fp32_avg_grads.shape
            ), f"fp32 param and grad have different shape {param_shape} vs {flat_fp32_avg_grads.shape}"

            single_grad_partition_groups.append(flat_fp32_avg_grads)
            device = self._fp32_flat_param_groups_of_current_rank[group_id].device
            self._fp32_flat_param_groups_of_current_rank[group_id].grad = flat_fp32_avg_grads.to(device)
        # unscale and clip grads
        # get the global norm
        global_norm_groups = {}
        if self._clip_grad_norm > 0:
            for group_name, norm in norms.items():
                global_norm_groups[group_name] = norm**0.5

        # the following operations are performed only on the rank to which parameters are assigned.
        if gpc.config.model.dtype is not torch.float32:
            if len(single_grad_partition_groups) != 0 and self._clip_grad_norm > 0:
                self._unscale_and_clip_grads(
                    single_grad_partition_groups,
                    list(global_norm_groups.values()),
                    loss_scale,
                )

        # update the parameters
        timer("step").start()

        # For those ranks that are not assigned parameters, we just wait for other ranks
        # to send them updated their own parameters.
        if self.has_params:
            self.optim.step()
            # release the fp32 grad
            release_param_grad(self._fp32_flat_param_groups_of_current_rank.values())
            # update fp16 partition updated by the current rank
            for group_id in range(len(self._fp16_param_groups)):
                if self.param_group_has_params[group_id]:
                    fp16_param = self._param_store.get_flat_fp16_param_by_rank_group(
                        rank=self._zero_local_rank[group_id], group_id=group_id
                    )
                    fp32_param = self._fp32_flat_param_groups_of_current_rank[group_id]
                    fp16_param.data.copy_(fp32_param)
<<<<<<< HEAD

        internlm_accelerator.synchronize()
        with internlm_accelerator.stream(self._comm_bcast_stream):
=======
        torch.cuda.synchronize()
        with torch.cuda.stream(self._comm_bcast_stream):
>>>>>>> 7ebc1c3b
            self.broadcast_params()

        timer("step").stop()

        # update gradients may not be needed here, because the sync_params function is used in initialization,
        # so synchronization is maintained
        for group_name, global_norm in global_norm_groups.items():
            global_norm_groups[group_name] = global_norm / loss_scale
        return True, global_norm_groups

    def broadcast_params(self):
        handles = []

        for group_id in range(self.num_param_groups):
            for rank in range(self._zero_world_size[group_id]):
                # The following operations are performed only on the rank to which parameters are assigned.
                if rank in self.param_group_no_params_ranks[group_id]:
                    continue
                fp16_param = self._param_store.get_flat_fp16_param_by_rank_group(rank=rank, group_id=group_id)
                # grank = gpc.get_ranks_in_group(group_type)[rank]  # need to convert to the global rank
                # assert grank == rank, f"{grank} == {rank}"
                g_rank = gpc.get_ranks_in_group(self._broadcast_parallel_mode[group_id])[rank]
                handle = dist.broadcast(
                    fp16_param,
                    src=g_rank,
                    group=gpc.get_group(self._broadcast_parallel_mode[group_id]),
                    async_op=True,
                )

                if self._overlap_sync_param:
                    self._param_bcast_sync_handler.add_bcast_handle(rank, handle)
                else:
                    handles.append(handle)

        for handle in handles:
            handle.wait()

        internlm_accelerator.synchronize()

    ##################
    # FP16 Utilities #
    ##################

    def _check_overflow(self):
        # clear previous overflow record
        self._found_overflow.fill_(0.0)

        # check for overflow
        for group_id in range(len(self._fp16_param_groups)):
            # The following operations are performed only on the rank to which parameters are assigned.
            if self._zero_local_rank[group_id] not in self.param_group_no_params_ranks[group_id]:
                for avg_grad in self._grad_store.get_averaged_gradients_by_group(group_id):
                    if avg_grad is not None and has_inf_or_nan(avg_grad):
                        self._found_overflow.fill_(1.0)
                        break
        dist.all_reduce(
            self._found_overflow,
            op=dist.ReduceOp.MAX,
            group=gpc.get_group(ParallelMode.GLOBAL),
        )

        return self._found_overflow.item() > 0

    def _unscale_and_clip_grads(self, grad_groups_flat, total_norm_groups, loss_scale):
        # compute combined scale factor for this group
        combined_scale_groups = []

        if self._clip_grad_norm > 0.0:
            # norm is in fact norm*scale
            for group_id, total_norm in enumerate(total_norm_groups):
                combined_scale_groups.append(loss_scale)
                clip = ((total_norm / loss_scale) + 1e-6) / self._clip_grad_norm
                if clip > 1.0:
                    combined_scale_groups[group_id] = clip * loss_scale

        for group_id, grad in enumerate(grad_groups_flat):
            grad.data.mul_(1.0 / combined_scale_groups[group_id])

    def clip_grad_norm(self, model, max_norm):
        # will conduct in the step()
        pass

    def state_dict(self):
        states = {}
        grad_scaler = self.grad_scaler.state_dict()
        states["grad_scaler"] = grad_scaler
        optim_states = self.optim.state_dict()
        states["base_optim_states"] = optim_states

        flat_fp32_weights = {}
        for group_id, param in self._fp32_flat_param_groups_of_current_rank.items():
            if self._zero_local_rank[group_id] not in self.param_group_no_params_ranks[group_id]:
                assert param.grad is None
                flat_fp32_weights[group_id] = param
        states["flat_fp32_weights"] = flat_fp32_weights
        states["zero_devide_optim_plan"] = self.params_per_rank_id_dict

        return states

    def load_state_dict(self, states):
        # TODO: Need to take into account the change in the number of DP.
        assert "grad_scaler" in states, "Not found grad_scaler state!"
        grad_scaler = states["grad_scaler"]
        self.grad_scaler.load_state_dict(grad_scaler)
        optim_states = states["base_optim_states"]

        if gpc.config.get("only_load_lr", False):
            if gpc.is_rank_for_log():
                logger.info("Only load lr in param_groups, skip loading weights in optimizer...")
            for pg1, pg2 in zip(self.optim.param_groups, optim_states["param_groups"]):
                pg1["lr"] = pg2["lr"]
            return

        self.optim.load_state_dict(optim_states)

        # load fp32 model weight.
        flat_fp32_weights = states["flat_fp32_weights"]
        assert set(flat_fp32_weights.keys()) == set(self._fp32_flat_param_groups_of_current_rank)
        for group_id, param in flat_fp32_weights.items():
            if self._zero_local_rank[group_id] not in self.param_group_no_params_ranks[group_id]:
                self_param = self._fp32_flat_param_groups_of_current_rank[group_id]
                assert (
                    self_param.shape == param.shape
                ), f"The loaded parameter shape is inconsistent, {self_param.shape} != {param.shape}"
                self_param.data.copy_(param.data)

        # Load the fp16 model weights.
        for group_id in range(len(self._fp16_param_groups)):
            if self._zero_local_rank[group_id] not in self.param_group_no_params_ranks[group_id]:
                fp16_param = self._param_store.get_flat_fp16_param_by_rank_group(
                    rank=self._zero_local_rank[group_id], group_id=group_id
                )
                fp32_param = self._fp32_flat_param_groups_of_current_rank[group_id]
                fp16_param.data.copy_(fp32_param)

        if "zero_devide_optim_plan" in states:
            self.params_per_rank_id_dict = states["zero_devide_optim_plan"]


def reload_zero_fp32_buff(optimizer):
    # If we use AMP optimizer, we need to update its fp32 buffer as newly loaded weights value.
    # Or we must ensure that loading model weights must be done before zero is initialized.
    if isinstance(optimizer, HybridZeroOptimizer):
        for group_id, param_group in enumerate(optimizer.optim.param_groups):
            if optimizer.param_group_has_params[group_id]:
                # flatten fp16 params have already been updated by 'load_model_checkpoint'
                fp16_flat_current_rank = optimizer._param_store.get_flat_fp16_param_by_rank_group(
                    optimizer._zero_local_rank[group_id], group_id
                )
                # param_group["params"] is fp32 flatten optimizer states of this zero rank.
                param_group["params"][0].data.copy_(fp16_flat_current_rank.float())<|MERGE_RESOLUTION|>--- conflicted
+++ resolved
@@ -9,12 +9,8 @@
 import torch.distributed as dist
 from torch.optim import Optimizer
 
-<<<<<<< HEAD
 from internlm.accelerator import internlm_accelerator
-from internlm.core.context import IS_SEQUENCE_PARALLEL, Config, ParallelMode
-=======
 from internlm.core.context import IS_REPLICA_ZERO_PARALLEL, Config, ParallelMode
->>>>>>> 7ebc1c3b
 from internlm.core.context import global_context as gpc
 from internlm.core.context.parallel_context import (
     IS_TENSOR_DATA_PARALLEL,
@@ -1046,14 +1042,9 @@
                     )
                     fp32_param = self._fp32_flat_param_groups_of_current_rank[group_id]
                     fp16_param.data.copy_(fp32_param)
-<<<<<<< HEAD
 
         internlm_accelerator.synchronize()
         with internlm_accelerator.stream(self._comm_bcast_stream):
-=======
-        torch.cuda.synchronize()
-        with torch.cuda.stream(self._comm_bcast_stream):
->>>>>>> 7ebc1c3b
             self.broadcast_params()
 
         timer("step").stop()
