from contextlib import contextmanager

import torch
import torch.distributed as dist
from tqdm import tqdm

from internlm.accelerator import internlm_accelerator
from internlm.core.context import ParallelMode
from internlm.core.context import global_context as gpc
from internlm.model.metrics import AccPerplex, SchedulerMetricHook


@contextmanager
def switch_evaluation_no_pipeline_scheduler(trainer, grad_accum_size, metric_hook_list):
    if not gpc.is_using_parallel_mode(ParallelMode.PIPELINE):
        prev_data_process_func = trainer.schedule.data_process_func
        prev_grad_accum_size = trainer.schedule._grad_accum_size
        prev_metric_hooks = trainer.schedule._hooks
        try:
            trainer.schedule.data_process_func = None
            trainer.schedule._grad_accum_size = grad_accum_size
            trainer.schedule._hooks = metric_hook_list
            yield
        finally:
            trainer.schedule.data_process_func = prev_data_process_func
            trainer.schedule._grad_accum_size = prev_grad_accum_size
            trainer.schedule._hooks = prev_metric_hooks


@contextmanager
def switch_evaluation_pipeline_scheduler(trainer, num_microbatches, tensor_shape, metric_hook_list):
    if gpc.is_using_parallel_mode(ParallelMode.PIPELINE):
        pre_data_process_func = trainer.schedule.data_process_func
        prev_num_microbatches = trainer.schedule.num_microbatches
        prev_tensor_shape = trainer.schedule.tensor_shape
        prev_metric_hooks = trainer.schedule._hooks
        try:
            trainer.schedule.data_process_func = None
            trainer.schedule.num_microbatches = num_microbatches
            trainer.schedule.tensor_shape = tensor_shape
            trainer.schedule._hooks = metric_hook_list
            yield
        finally:
            trainer.schedule.data_process_func = pre_data_process_func
            trainer.schedule.num_microbatches = prev_num_microbatches
            trainer.schedule.tensor_shape = prev_tensor_shape
            trainer.schedule._hooks = prev_metric_hooks


@contextmanager
def switch_evaluation_mode():
    prev_seq = gpc.config.parallel.sequence_parallel
    prev_eval = gpc.is_evaluating
    try:
        gpc.is_evaluating = True

        # when training x.shape is torch.Size([1024, 4096]), linear all gather in dim=0(sequence dim)
        # but evaluation x.shape is torch.Size([1, 1024, 4096]), gather in dim=0 is error.
        if gpc.config.parallel["tensor"]["mode"] == "isp":
            gpc.config.parallel.sequence_parallel = True
        else:
            gpc.config.parallel.sequence_parallel = False

        yield
    finally:
        gpc.config.parallel.sequence_parallel = prev_seq
        gpc.is_evaluating = prev_eval


def evaluate_on_val_dls(
    trainer,
    val_dls,
    writer,
    logger,
    step_count,
    update_panel: bool = False,
    streaming: bool = False,
):
<<<<<<< HEAD
    with switch_sequence_parallel_mode():
        internlm_accelerator.empty_cache()
=======
    with switch_evaluation_mode():
        torch.cuda.empty_cache()
>>>>>>> 7ebc1c3b
        trainer.eval()
        verbose = gpc.is_rank_for_log()
        data_cfg = gpc.config.data

        for val_name, val_dl in val_dls.items():
            if not streaming and len(val_dl) == 0 and verbose:
                logger.info(f"Validation dataset: {val_name} is empty")
                continue

            val_metric = AccPerplex(
                device=internlm_accelerator.current_device(),
                tp_pg=gpc.get_group(ParallelMode.TENSOR),
                dp_pg=gpc.get_group(ParallelMode.DATA),
            )
            val_sche_metric_hook = SchedulerMetricHook(metric=val_metric)

            val_loss = 0
            val_idx = -1
            for val_idx, batch in tqdm(
                enumerate(val_dl),
                desc="Val.",
                total=len(val_dl) if not streaming else None,
                position=1,
                disable=not verbose,
                leave=False,
            ):
                moe_loss = None
                with torch.inference_mode():
                    if gpc.is_using_parallel_mode(ParallelMode.PIPELINE):
                        total_val_bsz = len(batch[1])
                        assert total_val_bsz % data_cfg.micro_bsz == 0
                        num_microbatches = total_val_bsz // data_cfg.micro_bsz
                        if gpc.config.parallel.sequence_parallel:
                            sequence_world_size = gpc.get_world_size(ParallelMode.TENSOR)
                            tensor_shape = torch.Size(
                                [
                                    data_cfg.micro_bsz,
                                    batch[0]["input_ids"].shape[1] // sequence_world_size,
                                    gpc.config.HIDDEN_SIZE,
                                ]
                            )
                        else:
                            tensor_shape = torch.Size(
                                [data_cfg.micro_bsz, batch[0]["input_ids"].shape[1], gpc.config.HIDDEN_SIZE]
                            )

                        with switch_evaluation_pipeline_scheduler(
                            trainer=trainer,
                            num_microbatches=num_microbatches,
                            tensor_shape=tensor_shape,
                            metric_hook_list=[val_sche_metric_hook],
                        ):
                            # Compatible for non-moe
                            if hasattr(gpc.config.model, "num_experts"):
                                _, _, loss, moe_loss = trainer.execute_schedule(
                                    batch, forward_only=True, return_loss=True, return_output_label=False
                                )
                            else:
                                _, _, loss = trainer.execute_schedule(
                                    batch, forward_only=True, return_loss=True, return_output_label=False
                                )
                    else:
                        total_val_bsz = len(batch[1])
                        assert total_val_bsz % data_cfg.micro_bsz == 0
                        grad_accum_size = total_val_bsz // data_cfg.micro_bsz
                        with switch_evaluation_no_pipeline_scheduler(
                            trainer=trainer,
                            grad_accum_size=grad_accum_size,
                            metric_hook_list=[val_sche_metric_hook],
                        ):
                            if hasattr(gpc.config.model, "num_experts"):
                                _, _, loss, moe_loss = trainer.execute_schedule(
                                    batch, forward_only=True, return_loss=True, return_output_label=False
                                )
                            else:
                                _, _, loss = trainer.execute_schedule(
                                    batch, forward_only=True, return_loss=True, return_output_label=False
                                )
                if verbose:
                    val_loss += loss.item() - moe_loss.item() if moe_loss is not None else loss.item()

            assert val_idx != -1
            dist.barrier()

            val_res = val_metric.get_metric()
            if verbose and (streaming or len(val_dl) != 0):
                val_loss = val_loss / (val_idx + 1 + 1e-6)
                infos = {
                    "step": step_count,
                    f"val/{val_name}_loss": val_loss,
                    f"val/{val_name}_acc": val_res["acc"],
                    f"val/{val_name}_plex": val_res["perplexity"],
                }

                for key, value in infos.items():
                    writer.add_scalar(key=key, value=value, step=step_count)

                if update_panel:
                    logger.info(
                        f"Validation on {val_name}: " + " ".join([f"{key}={value}" for key, value in infos.items()]),
                        extra={
                            "step": step_count,
                            "val_loss": val_loss,
                            "val_acc": val_res["acc"],
                            "val_perplexity": val_res["perplexity"],
                        },
                    )
                else:
                    logger.info(
                        f"Validation on {val_name}: " + " ".join([f"{key}={value}" for key, value in infos.items()])
                    )

        trainer.train()
        internlm_accelerator.empty_cache()
        dist.barrier()<|MERGE_RESOLUTION|>--- conflicted
+++ resolved
@@ -76,13 +76,8 @@
     update_panel: bool = False,
     streaming: bool = False,
 ):
-<<<<<<< HEAD
-    with switch_sequence_parallel_mode():
+    with switch_evaluation_mode():
         internlm_accelerator.empty_cache()
-=======
-    with switch_evaluation_mode():
-        torch.cuda.empty_cache()
->>>>>>> 7ebc1c3b
         trainer.eval()
         verbose = gpc.is_rank_for_log()
         data_cfg = gpc.config.data
