#!/usr/bin/env python
# -*- encoding: utf-8 -*-

import bisect
import inspect
import os
import random
from abc import ABC, abstractmethod
from contextlib import contextmanager
from datetime import datetime
from typing import Union

import numpy as np
import torch

import internlm
<<<<<<< HEAD
from internlm.accelerator import internlm_accelerator
=======
from internlm.utils.logger import get_logger
>>>>>>> 7ebc1c3b

CURRENT_TIME = None
logger = get_logger(__file__)


def parse_args():
    parser = internlm.get_default_parser()
    args = parser.parse_args()

    return args


def get_master_node():
    import subprocess

    if os.getenv("SLURM_JOB_ID") is None:
        raise RuntimeError("get_master_node can only used in Slurm launch!")
    result = subprocess.check_output('scontrol show hostnames "$SLURM_JOB_NODELIST" | head -n 1', shell=True)
    result = result.decode("utf8").strip()
    return result


def move_norm_to_cuda(norm: Union[float, torch.Tensor]) -> Union[float, torch.Tensor]:
    if torch.is_tensor(norm) and norm.device.type != "cuda":
        norm = norm.to(internlm_accelerator.current_device())
    return norm


def _move_tensor(element):
    if not torch.is_tensor(element):
        # we expecte the data type if a list of dictionaries
        for item in element:
            if isinstance(item, dict):
                for key, value in item.items():
                    assert not value.is_cuda, "elements are already on devices."
                    item[key] = value.to(get_current_device()).detach()
            elif isinstance(item, list):
                for index, value in enumerate(item):
                    assert not value.is_cuda, "elements are already on devices."
                    item[index] = value.to(get_current_device()).detach()
            elif torch.is_tensor(item):
                if not item.is_cuda:
                    item = item.to(get_current_device()).detach()
    else:
        assert torch.is_tensor(element), f"element should be of type tensor, but got {type(element)}"
        if not element.is_cuda:
            element = element.to(get_current_device()).detach()
    return element


def move_to_device(data):
    if isinstance(data, torch.Tensor):
        data = data.to(get_current_device())
    elif isinstance(data, (list, tuple)):
        data_to_return = []
        for element in data:
            if isinstance(element, dict):
                data_to_return.append({k: _move_tensor(v) for k, v in element.items()})
            else:
                data_to_return.append(_move_tensor(element))
        data = data_to_return
    elif isinstance(data, dict):
        data = {k: _move_tensor(v) for k, v in data.items()}
    else:
        raise TypeError(f"Expected batch data to be of type torch.Tensor, list, tuple, or dict, but got {type(data)}")
    return data


def get_tensor_norm(norm: Union[float, torch.Tensor], move_to_cuda) -> torch.Tensor:
    if isinstance(norm, float):
        norm = torch.Tensor([norm])
    if move_to_cuda:
        norm = norm.to(internlm_accelerator.current_device())
    return norm


def get_current_device() -> torch.device:
    """
    Returns currently selected device (gpu/cpu).
    If cuda available, return gpu, otherwise return cpu.
    """
    if internlm_accelerator.is_available():
        return torch.device(f"cuda:{internlm_accelerator.current_device()}")
    else:
        return torch.device("cpu")


def get_batch_size(data):
    if isinstance(data, torch.Tensor):
        return data.size(0)
    elif isinstance(data, (list, tuple)):
        if isinstance(data[0], dict):
            return data[0][list(data[0].keys())[0]].size(0)
        return data[0].size(0)
    elif isinstance(data, dict):
        return data[list(data.keys())[0]].size(0)


def check_data_is_packed(data):
    if isinstance(data, torch.Tensor):
        return False
    elif isinstance(data, (list, tuple)):
        if isinstance(data[0], dict):
            return "indexes" in data[0]
        return False
    elif isinstance(data, dict):
        return "indexes" in data[0]


def filter_kwargs(func, kwargs):
    sig = inspect.signature(func)
    return {k: v for k, v in kwargs.items() if k in sig.parameters}


def launch_time():
    global CURRENT_TIME
    if not CURRENT_TIME:
        CURRENT_TIME = datetime.now().strftime("%m-%d-%H:%M:%S")
    return CURRENT_TIME


def set_random_seed(seed):
    """Set random seed for reproducability."""
    # It is recommended to use this only when inference.
    if seed is not None:
        assert seed > 0
        random.seed(seed)
        np.random.seed(seed)
        torch.manual_seed(seed)
        internlm_accelerator.manual_seed(seed)
        # if you are using multi-GPU.
        internlm_accelerator.manual_seed_all(seed)


@contextmanager
def conditional_context(context_manager, enable=True):
    if enable:
        with context_manager:
            yield
    else:
        yield


class BatchSkipper:
    """
    BatchSkipper is used to determine whether to skip the current batch_idx.
    """

    def __init__(self, skip_batches):
        if skip_batches == "":
            pass
        intervals = skip_batches.split(",")
        spans = []
        if skip_batches != "":
            for interval in intervals:
                if "-" in interval:
                    start, end = map(int, interval.split("-"))
                else:
                    start, end = int(interval), int(interval)
                if spans:
                    assert spans[-1] <= start
                spans.extend((start, end + 1))
        self.spans = spans

    def __call__(self, batch_count):
        index = bisect.bisect_right(self.spans, batch_count)
        return index % 2 == 1


class SingletonMeta(type):
    """
    Singleton Meta.
    """

    _instances = {}

    def __call__(cls, *args, **kwargs):
        if cls not in cls._instances:
            cls._instances[cls] = super().__call__(*args, **kwargs)
        else:
            assert (
                len(args) == 0 and len(kwargs) == 0
            ), f"{cls.__name__} is a singleton class and a instance has been created."
        return cls._instances[cls]


def get_megatron_flops(
    elapsed_time_per_iter,
    checkpoint=False,
    seq_len=2048,
    hidden_size=12,
    num_layers=32,
    vocab_size=12,
    global_batch_size=4,
    global_world_size=1,
    mlp_ratio=4,
    use_swiglu=True,
):
    """
    Calc flops based on the paper of Megatron https://deepakn94.github.io/assets/papers/megatron-sc21.pdf
    """

    checkpoint_activations_factor = 4 if checkpoint else 3

    if use_swiglu:
        mlp_ratio = mlp_ratio * 3 / 2

    flops_per_iteration = (
        checkpoint_activations_factor
        * (
            (8 + mlp_ratio * 4) * global_batch_size * seq_len * hidden_size**2
            + 4 * global_batch_size * seq_len**2 * hidden_size
        )
    ) * num_layers + 6 * global_batch_size * seq_len * hidden_size * vocab_size

    tflops = flops_per_iteration / (elapsed_time_per_iter * global_world_size * (10**12))
    return tflops


def enable_pytorch_expandable_segments():
    if torch.__version__ >= "2.1.0":
        _alloc_setting = "expandable_segments:True"
        if os.getenv("PYTORCH_CUDA_ALLOC_CONF", None) is not None:
            _alloc_setting = os.getenv("PYTORCH_CUDA_ALLOC_CONF") + "," + _alloc_setting
        torch.cuda.memory._set_allocator_settings(_alloc_setting)
    else:
        logger.warning("To support the 'expandable_segments' configuration, please upgrade torch to version 2.1.0.")


class DummyProfile:
    """
    Dummy Profile.
    """

    def __init__(self, *args, **kwargs) -> None:
        pass

    def __enter__(self):
        return self

    def __exit__(self, a, b, c):
        pass

    def step(self):
        pass


class SchedulerHook(ABC):
    """
    Scheduler Hook.
    """

    @abstractmethod
    def before_forward(self, scheduler, inputs) -> None:
        """Actions before forward"""

    @abstractmethod
    def after_forward(self, scheduler, outputs) -> None:
        """Actions after forward"""

    @abstractmethod
    def before_criterion(self, scheduler, outputs, label) -> None:
        """Actions before criterion"""

    @abstractmethod
    def after_criterion(self, scheduler, loss) -> None:
        """Actions after criterion"""

    @abstractmethod
    def before_backward(self, scheduler, outputs, outputs_grad) -> None:
        """Actions before backward"""

    @abstractmethod
    def after_backward(self, scheduler, inputs_grad) -> None:
        """Actions after backward"""

    @abstractmethod
    def post_helper_func(self, scheduler, outputs, label) -> None:
        """A post helper function"""<|MERGE_RESOLUTION|>--- conflicted
+++ resolved
@@ -14,11 +14,8 @@
 import torch
 
 import internlm
-<<<<<<< HEAD
 from internlm.accelerator import internlm_accelerator
-=======
 from internlm.utils.logger import get_logger
->>>>>>> 7ebc1c3b
 
 CURRENT_TIME = None
 logger = get_logger(__file__)
