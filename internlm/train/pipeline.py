--- conflicted
+++ resolved
@@ -285,8 +285,7 @@
             TensorParallelCommunicator(process_group=gpc.get_group(ParallelMode.TENSOR), role=LinearRole.ROW)
         )
         _head_communicator = HeadTensorParallelCommunicator(ParallelMode.TENSOR, _retain_out_sharded)
-<<<<<<< HEAD
-        _embedding_communicator = EmbbedingTensorParallelCommunicator(ParallelMode.TENSOR)
+        _embedding_communicator = EmbeddingTensorParallelCommunicator(ParallelMode.TENSOR)
 
         # for tp recompute communication optimization, sign last block layer
         for row_parallel_linear in _submodule_filter(model, RowParallelLinear):
@@ -296,9 +295,6 @@
                         process_group=gpc.get_group(ParallelMode.TENSOR), role=LinearRole.ROW, last_block_layer=True
                     )
                 )
-=======
-        _embedding_communicator = EmbeddingTensorParallelCommunicator(ParallelMode.TENSOR)
->>>>>>> 57b7cd5b
     # sequence parallel
     if gpc.config.parallel.tensor.mode in ("msp", "fsp"):
         save_total_input_as_activation = gpc.config.parallel.tensor.mode == "msp"
