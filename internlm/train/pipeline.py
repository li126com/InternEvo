#!/usr/bin/env python
# -*- encoding: utf-8 -*-

import functools
import time
from typing import Callable, Iterable, List, Optional, Union

import torch
from torch import nn
from torch.distributed.fsdp import FullyShardedDataParallel as FSDP
from torch.distributed.fsdp.fully_sharded_data_parallel import (
    BackwardPrefetch,
    ShardingStrategy,
)
from torch.distributed.fsdp.wrap import transformer_auto_wrap_policy
from torch.utils.data import DataLoader

from internlm.accelerator import AcceleratorType, get_accelerator
from internlm.core.communication.isp import (
    ISPCommModelConfig,
    ISPCommunicator,
    ISPCommunicatorSchedulerHook,
)
from internlm.core.communication.utils import ParamAsyncBcastHandler
from internlm.core.context import (
    IS_REPLICA_ZERO_PARALLEL,
    IS_TENSOR_DATA_PARALLEL,
    IS_TENSOR_EXPERT_DATA_PARALLEL,
    IS_TENSOR_ZERO_PARALLEL,
    IS_WEIGHT_ZERO_PARALLEL,
    ParallelMode,
)
from internlm.core.context import global_context as gpc
from internlm.core.context.random import set_mode
from internlm.core.naive_amp import NaiveAMPModel, set_fp32_attr_to_module
from internlm.core.trainer import TrainState
from internlm.data.utils import unpack_data
from internlm.model.metrics import SchedulerMetricHook
from internlm.model.modules.embedding import Embedding1D
from internlm.model.modules.mlp import FeedForward
from internlm.model.modules.multi_head_attention import MHA
from internlm.model.moe.megablock.mlp import (
    MegaBlockFeedForward,
    MegaBlockGroupedFeedForward,
)
from internlm.model.moe.moe import MoE
from internlm.model.ops.linear import (
    BaseScaleColumnParallelLinear,
    ColumnParallelLinearTorch,
    ISPLinear,
    RewardModelLinear,
    RowParallelLinearTorch,
    ScaleColumnParallelLinear,
)
from internlm.model.utils import is_moe_param, try_import_RMSNorm
from internlm.monitor import send_heartbeat, set_env_var
from internlm.monitor.monitor import monitor_manager as mm
from internlm.solver.optimizer import FSDPadaptOptimizer, HybridZeroOptimizer
from internlm.solver.schedulers.beta2_scheduler import Beta2Scheduler
from internlm.solver.schedulers.lr_scheduler import FineTuneCosineAnnealingWarmupLR
from internlm.train.utils import create_param_groups
from internlm.utils.common import DummyProfile, SchedulerHook, get_current_device
from internlm.utils.logger import get_logger
from internlm.utils.megatron_timers import megatron_timer as timer
from internlm.utils.parallel import (
    is_replica_zero_parallel_parameter,
    is_tensor_data_parallel_parameter,
    is_tensor_expert_data_parallel_parameter,
    is_tensor_zero_parallel_parameter,
    is_using_isp,
    is_weight_zero_parallel_parameter,
    sync_model_param,
    sync_model_replica_param_group,
)
from internlm.utils.registry import MODEL_INITIALIZER
from internlm.utils.timeout import llm_timeout

try:
    import torch_npu
except (ImportError, ModuleNotFoundError):
    pass

RMSNorm = try_import_RMSNorm()
logger = get_logger(__file__)
internlm_accelerator = get_accelerator()


def set_fp32_attr_for_model(model: Union[nn.Module, nn.ModuleList]):
    if not isinstance(model, nn.ModuleList):
        model = [model]

    for _chunk in model:
        for _, module in _chunk.named_modules():
            if isinstance(module, (RMSNorm, nn.LayerNorm)) and gpc.config.get("use_fp32_norm", False):
                set_fp32_attr_to_module(module)


def set_parallel_attr_for_param_groups(model: Union[nn.Module, nn.ModuleList]):
    def _check_module(module):
        # layer_norm
        if isinstance(module, (RMSNorm, nn.LayerNorm)):
            for param in module.parameters():
                setattr(param, IS_REPLICA_ZERO_PARALLEL, True)

        if isinstance(module, MoE):
            for param in module.moe_layer.gate.parameters():
                setattr(param, IS_REPLICA_ZERO_PARALLEL, True)

        # embedding and head
        if gpc.config.model.use_flash_attn:
            from flash_attn.modules.embedding import ParallelGPT2Embeddings

        if isinstance(module, (Embedding1D, BaseScaleColumnParallelLinear)) or (
            gpc.config.model.use_flash_attn and isinstance(module, ParallelGPT2Embeddings)
        ):
            for param in module.parameters():
                if gpc.is_initialized(ParallelMode.TENSOR) and is_using_isp():
                    setattr(param, IS_TENSOR_DATA_PARALLEL, True)
                elif gpc.is_initialized(ParallelMode.TENSOR) and not is_using_isp():
                    setattr(param, IS_TENSOR_ZERO_PARALLEL, True)

        # for linear module
        if isinstance(
            module,
            (ColumnParallelLinearTorch, RowParallelLinearTorch, MegaBlockFeedForward, MegaBlockGroupedFeedForward),
        ):
            for param in module.parameters():
                if gpc.is_initialized(ParallelMode.EXPERT_DATA) and is_moe_param(param):
                    # module should be MoE experts's linear
                    setattr(param, IS_TENSOR_EXPERT_DATA_PARALLEL, True)
                elif not is_moe_param(param) and gpc.is_initialized(ParallelMode.TENSOR) and not is_using_isp():
                    setattr(param, IS_TENSOR_ZERO_PARALLEL, True)
                elif not is_moe_param(param) and gpc.is_initialized(ParallelMode.WEIGHT) and is_using_isp():
                    setattr(param, IS_WEIGHT_ZERO_PARALLEL, True)

    if not isinstance(model, nn.ModuleList):
        model = [model]

    for _chunk in model:
        if isinstance(_chunk, NaiveAMPModel):
            _chunk = _chunk.model

        # set param parallel attribute
        for name, module in _chunk.named_modules():
            _check_module(module)

        for name, param in _chunk.named_parameters():
            assert (
                is_replica_zero_parallel_parameter(param)
                or is_tensor_data_parallel_parameter(param)
                or is_tensor_zero_parallel_parameter(param)
                or is_weight_zero_parallel_parameter(param)
                or is_tensor_expert_data_parallel_parameter(param)
            ), f"parameter with name:{name} has no parallel attribution."


@llm_timeout(func_name="initialize_model")
def initialize_model(pre_process_func: Optional[Callable] = None, post_process_func: Optional[Callable] = None):
    """
    Initialize model with Automatic Mixed Precision.

    Returns:
        torch.nn.Module:
            The neural network model to be trained or evaluated.
    """
    if pre_process_func:
        pre_process_output = pre_process_func()
    model = MODEL_INITIALIZER.get_module(module_name=gpc.config.model_type)(**(gpc.config.model))
    if post_process_func:
        post_process_func(pre_process_output)

    # should be set before NaiveAMPModel
    set_fp32_attr_for_model(model)

    if isinstance(model, nn.ModuleList):
        model = nn.ModuleList(
            [
                NaiveAMPModel(
                    model=_m,
                    output_to_fp32=False,  # manually controlled by interleaved pipleline scheduler
                    dtype=gpc.config.model.get("dtype", torch.half),
                    sync_buffer=False,
                )
                for _m in model
            ]
        )
    else:
        model = NaiveAMPModel(
            model=model,
            output_to_fp32=gpc.is_no_pp_or_last_stage(),
            dtype=gpc.config.model.get("dtype", torch.half),
            sync_buffer=False,
        )

    set_parallel_attr_for_param_groups(model)

    # This sync is very important, cause the model weights kept in optimizer are copied
    # from the origin parameters in the memory, so we should make sure the dp sync
    # does not influence the model weights in optimizer be different with the origin parameters.
    sync_model_param(model)

    # This function is needed to make sure parameters that are not splitted by tensor parallelism are
    # the same across tensor parallelism.
    sync_model_replica_param_group(model)

    # Change random state mode to ParallelMode.DATA after model is built, guaranteeing the random
    # state in the same dp group are all the same.
    random_mode = ParallelMode.WEIGHT_DATA if is_using_isp() else ParallelMode.DATA
    set_mode(random_mode)

    # if fsdp enabled, wrap the model
    model = wrap_FSDP_model(model)

    return model


def wrap_FSDP_model(model: Union[nn.Module, nn.ModuleList]):
    if gpc.config.parallel.zero1.fsdp and gpc.config.model.use_flash_attn:
        from flash_attn.modules.embedding import ParallelGPT2Embeddings
        from flash_attn.modules.mlp import ParallelFusedMLP

        # set wrap_policy for fsdp wrap
        transformer_wrap_policy = functools.partial(
            transformer_auto_wrap_policy,
            transformer_layer_cls={
                Embedding1D,
                ParallelGPT2Embeddings,
                MHA,
                RMSNorm,
                FeedForward,
                ParallelFusedMLP,
                RewardModelLinear,
                ScaleColumnParallelLinear,
            },
        )

        # wrap the model
        grp = gpc.get_group(ParallelMode.ZERO1)
        model = FSDP(  # pylint: disable=unexpected-keyword-arg
            module=model,
            process_group=grp,
            sharding_strategy=ShardingStrategy.FULL_SHARD,
            auto_wrap_policy=transformer_wrap_policy,
            forward_prefetch=True,
            backward_prefetch=BackwardPrefetch.BACKWARD_PRE,
            limit_all_gathers=True,
            use_orig_params=True,
        )

    return model


def initialize_isp_communicator(model: Union[nn.Module, nn.ModuleList]):
    """
    Initialize communicator for isp tensor parallel mode.

    Args:
        model (:class:`torch.nn.Module`): Your model instance to be trained or evaluated.

    Returns:
        An isp communicator for managing comp/comm overlap and memory pool.
    """
    isp_communicator = None
    if is_using_isp():
        isp_communicator = ISPCommunicator(
            model,
            ISPCommModelConfig(
                gpc.config.model.dtype,
                get_current_device(),
                gpc.config.model.checkpoint,
            ),
            gpc.config.parallel.weight.overlap,
            gpc.config.parallel.weight.memory_pool,
            gpc.get_group(ParallelMode.WEIGHT),
        )
        # register communicator for isp linear.
        ISPLinear.register_communicator(isp_communicator)

    return isp_communicator


@llm_timeout(func_name="initialize_optimizer")
def initialize_optimizer(model: Union[nn.Module, nn.ModuleList], isp_communicator: ISPCommunicator = None):
    """
    Initialize optimizer.

    Args:
        model (:class:`torch.nn.Module`): Your model instance to be trained or evaluated.

    Returns:
        A tuple of (optimizer, beta2_scheduler, lr_scheduler).
    """

    adam_cfg = gpc.config.adam
    zero_cfg = gpc.config.hybrid_zero_optimizer
    grad_scal_cfg = gpc.config.grad_scaler

    params = create_param_groups(model, adam_cfg.weight_decay)
    adam_extra_kwargs = {}
    # set fused=True to avoid nan grad norm when model size is larger and use_fp32_norm=True

<<<<<<< HEAD
    if internlm_accelerator.get_accelerator_backend() == AcceleratorType.NPU:
=======
    if get_accelerator().get_accelerator_backend() == AcceleratorType.NPU:
>>>>>>> 2dbf5057
        internlm_adamw = torch_npu.optim.NpuFusedAdamW
    else:
        internlm_adamw = torch.optim.AdamW
        if torch.__version__ >= "2.1.0":
            adam_extra_kwargs["fused"] = True

    naive_optimizer = internlm_adamw(
        params=params,
        lr=adam_cfg.lr,
        betas=(adam_cfg.adam_beta1, adam_cfg.adam_beta2),
        eps=adam_cfg.adam_eps,
        **adam_extra_kwargs,
    )

    if (
        zero_cfg.overlap_sync_grad
        and gpc.is_using_parallel_mode(ParallelMode.PIPELINE)
        and gpc.is_pipeline_first_stage() is False
    ):
        # When pipeline parallelism is enabled, we prefer to only enable optimizer
        # gradient communication overlap in the first stage, to avoid amplifying
        # the communication overhead stage by stage in cases where the optimizer
        # communication overhead is greater than the compute overhead.
        # For pipeline stages except the first, even if overlap is not enabled,
        # their gradient synchronization overhead can be well hidden by
        # the inherent bubbles of pipeline parallelism.
        zero_cfg.overlap_sync_grad = False

    if zero_cfg.overlap_sync_param:
        param_bcast_sync_handler = ParamAsyncBcastHandler(ParallelMode.ZERO1, model, isp_communicator)
    else:
        param_bcast_sync_handler = None

    if not gpc.config.parallel.zero1.fsdp:
        optimizer = HybridZeroOptimizer(
            naive_optimizer,
            grad_scal_cfg=grad_scal_cfg,
            zero_cfg=zero_cfg,
            param_bcast_sync_handler=param_bcast_sync_handler,
            isp_communicator=isp_communicator,
        )
    else:
        optimizer = FSDPadaptOptimizer(
            naive_optimizer,
            grad_scal_cfg=grad_scal_cfg,
            zero_cfg=zero_cfg,
        )

    beta2_scheduler = Beta2Scheduler(optimizer=naive_optimizer, **gpc.config.beta2_scheduler)

    lr_scheduler = FineTuneCosineAnnealingWarmupLR(optimizer, **gpc.config.lr_scheduler)

    return optimizer, beta2_scheduler, lr_scheduler


def get_scheduler_hooks(metric, zero_optim, isp_communicator) -> List[SchedulerHook]:
    scheduler_hooks: List[SchedulerHook] = []

    if metric is not None:
        scheduler_hooks.append(
            SchedulerMetricHook(
                metric=metric,
                skip=(
                    gpc.is_using_parallel_mode(ParallelMode.PIPELINE)
                    and hasattr(gpc.config.model, "num_chunks")
                    and gpc.config.model.num_chunks > 1
                    and gpc.config.parallel["pipeline"].get("interleaved_overlap", False)
                ),
            ),
        )

    if isp_communicator is not None and gpc.config.parallel["weight"].get("overlap", False):
        scheduler_hooks.append(ISPCommunicatorSchedulerHook(isp_communicator, zero_optim))

    return scheduler_hooks


@llm_timeout(func_name="load_new_batch")
def load_new_batch(train_dl: DataLoader, train_iter: Iterable, train_state: TrainState):
    """
    Load and return the new batch data based on training data loader.

    Args:
        train_dl (torch.utils.data.DataLoader): Dataloader for training.
        train_iter (Iterable): Data iterator from which get a batch of data, obtained by calling iter(dataloader).
        train_state (TrainState): Current training state.

    Returns: A batch data and the updated train_iter.
    """

    timer("batch-gen").start()
    try:
        batch = next(train_iter)  # structure is ({'input_ids': Tensor, 'cu_seqlens': Tensor}, Tensor)
        if hasattr(train_state, "batch_sampler_iter"):
            next(train_state.batch_sampler_iter)
    except StopIteration:
        train_iter = iter(train_dl)
        batch = next(train_iter)
        train_state.num_consumed_samples_in_epoch = 0
        if hasattr(train_state, "batch_sampler"):
            train_state.batch_sampler.batch_count = 0
            train_state.batch_sampler.num_consumed_samples_in_epoch = 0
            train_state.batch_sampler_iter = iter(train_state.batch_sampler)
            next(train_state.batch_sampler_iter)
    timer("batch-gen").stop()

    if batch[0].get("type_ids", None) is not None:
        # if use_packed_dataset is False, we need to unpack type_ids
        if not gpc.config.data.use_packed_dataset:
            batch[0]["type_ids"] = unpack_data(batch[0]["type_ids"], batch[0]["cu_seqlens"], is_type_ids=True)

    return batch, train_iter


def initialize_llm_profile(profiling: bool = False, start_time: str = None):
    """Initialize and return the profiler context manager instance."""

    if profiling and gpc.get_local_rank(ParallelMode.DATA) == 0 and gpc.get_local_rank(ParallelMode.TENSOR) == 0:
        llm_profile = torch.profiler.profile
        logger.info(f"Do profiling in rank {gpc.get_global_rank()}!")
    else:
        llm_profile = DummyProfile

    return llm_profile(
        activities=[torch.profiler.ProfilerActivity.CPU, torch.profiler.ProfilerActivity.CUDA],
        schedule=torch.profiler.schedule(skip_first=5, wait=1, warmup=1, active=1, repeat=1),
        on_trace_ready=torch.profiler.tensorboard_trace_handler(
            f"RUN/{gpc.config.JOB_NAME}/{start_time}/traces/rank{gpc.get_global_rank()}_"
            + f"dp{gpc.get_local_rank(ParallelMode.DATA)}_"
            + f"wp{gpc.get_local_rank(ParallelMode.WEIGHT)}_"
            + f"tp{gpc.get_local_rank(ParallelMode.TENSOR)}",
        ),
        with_stack=True,
        with_modules=True,
        profile_memory=True,
    )


@llm_timeout(func_name="record_current_batch_training_metrics")
def record_current_batch_training_metrics(
    get_tflops_func,
    logger,
    writer,
    success_update,
    batch_count,
    batch,
    train_state,
    optimizer,
    beta2_scheduler,
    trainer,
    start_time,
    loss,
    moe_loss,
    grad_norm,
    metric,
    update_panel,
):
    """
    Print some training metrics of current batch.
    """

    set_env_var(key="LAST_ACTIVE_TIMESTAMP", value=int(time.time()))

    timer.store_last_timers()
    if success_update in (0, True):
        train_state.num_consumed_tokens += batch[1].nelement() * gpc.get_world_size(ParallelMode.DATA)
    if gpc.is_no_pp_or_last_stage():
        acc_perplex = metric.get_metric()

    if success_update and gpc.is_rank_for_log():
        lr = optimizer.param_groups[0]["lr"]
        if hasattr(trainer.engine.optimizer, "grad_scaler"):
            scaler = trainer.engine.optimizer.grad_scaler._scale.item()
        elif hasattr(trainer.engine.optimizer.optim, "grad_scaler"):
            scaler = trainer.engine.optimizer.optim.grad_scaler._scale.item()

        num_tokens_in_batch = batch[1].nelement()
        num_samples_in_batch = sum([len(b) - 1 for b in batch[0]["cu_seqlens"]])
        max_length_in_batch = max([(b[1:] - b[:-1]).max().item() for b in batch[0]["cu_seqlens"]])
        max_samples_in_batch = max([len(b) - 1 for b in batch[0]["cu_seqlens"]])
        min_samples_in_batch = min([len(b) - 1 for b in batch[0]["cu_seqlens"]])
        time_cost = time.time() - start_time
        tk_per_gpu = round(
            num_tokens_in_batch * gpc.get_world_size(ParallelMode.DATA) / gpc.get_world_size(ParallelMode.GLOBAL),
            4,
        )
        tgs_statistic = train_state.tgs_statistic
        tgs_statistic["sum_step"] += 1
        tgs_statistic["sum_tg"] += tk_per_gpu
        tgs_statistic["sum_time"] += time_cost
        tgs_statistic["sum_last_tg_10"] += tk_per_gpu
        tgs_statistic["sum_last_time_10"] += time_cost
        tgs_statistic["sum_last_tg_50"] += tk_per_gpu
        tgs_statistic["sum_last_time_50"] += time_cost
        tgs_statistic["SMA_tg_50"] += tk_per_gpu
        tgs_statistic["SMA_time_50"] += time_cost
        tgs_statistic["SMA_tg_50_list"].append(tk_per_gpu)
        tgs_statistic["SMA_time_50_list"].append(time_cost)
        if tgs_statistic["sum_step"] > 50:
            tgs_statistic["SMA_tg_50"] -= tgs_statistic["SMA_tg_50_list"][0]
            tgs_statistic["SMA_time_50"] -= tgs_statistic["SMA_time_50_list"][0]
            tgs_statistic["SMA_tg_50_list"].popleft()
            tgs_statistic["SMA_time_50_list"].popleft()

        last_tgs_1 = round(tk_per_gpu / time_cost, 2)
        tgs_statistic["sum_tgs"] += last_tgs_1

        if tgs_statistic["sum_step"] % 10 == 0:
            tgs_statistic["last_tgs_10"] = round(tgs_statistic["sum_last_tg_10"] / tgs_statistic["sum_last_time_10"], 2)
            tgs_statistic["sum_last_tg_10"] = 0
            tgs_statistic["sum_last_time_10"] = 0

        if tgs_statistic["sum_step"] % 50 == 0:
            tgs_statistic["last_tgs_50"] = round(tgs_statistic["sum_last_tg_50"] / tgs_statistic["sum_last_time_50"], 2)
            tgs_statistic["sum_last_tg_50"] = 0
            tgs_statistic["sum_last_time_50"] = 0

        last_tgs_10 = tgs_statistic["last_tgs_10"]
        last_tgs_50 = tgs_statistic["last_tgs_50"]

        tgs_all = round(tgs_statistic["sum_tg"] / tgs_statistic["sum_time"], 2)
        tgs_avg = round(tgs_statistic["sum_tgs"] / tgs_statistic["sum_step"], 2)
        tgs_SMA = round(tgs_statistic["SMA_tg_50"] / tgs_statistic["SMA_time_50"], 2)

        tflops = get_tflops_func((time.time() - start_time))

        tgs_origin = round(
            num_tokens_in_batch
            * gpc.get_world_size(ParallelMode.DATA)
            / gpc.get_world_size(ParallelMode.GLOBAL)
            / (time.time() - start_time),
            2,
        )

        infos = {
            "tflops": tflops,
            "step": batch_count,
            "loss": loss.item() - moe_loss.item() if moe_loss is not None else loss.item(),
            "tgs (tokens/gpu/second)": tgs_origin,
            "tgs/last_tgs_1": last_tgs_1,
            "tgs/tgs_all": tgs_all,
            "tgs/tgs_avg": tgs_avg,
            "tgs/tgs_SMA": tgs_SMA,
            "tgs/last_tgs_10": last_tgs_10,
            "tgs/last_tgs_50": last_tgs_50,
            "lr": lr,
            "loss_scale": scaler,
            "grad_norm": grad_norm,
        }
        if moe_loss is not None:
            infos["moe_loss"] = moe_loss.item()

        infos["micro_num"] = len(batch[1])
        infos["num_consumed_tokens"] = train_state.num_consumed_tokens
        infos["inf_nan_skip_batches"] = train_state.inf_nan_skip_batches
        infos["num_samples_in_batch"] = num_samples_in_batch  # the number of batches which have the most samples
        infos["largest_length"] = max_length_in_batch  # the longest input
        infos["largest_batch"] = max_samples_in_batch  # the batch with the most samples
        infos["smallest_batch"] = min_samples_in_batch
        infos["adam_beta2"] = beta2_scheduler.get_beta2()

        fwd_bwd_time = round(timer("fwd-bwd").elapsed(), 2)
        infos["fwd_bwd_time"] = fwd_bwd_time

        for key, value in acc_perplex.items():
            infos[key] = value

        line = ""
        for key, value in infos.items():
            line += f"{key}={value} "
            if isinstance(value, dict):
                writer.add_scalars(key=key, value=value, step=train_state.step_count)
            else:
                writer.add_scalar(key=key, value=value, step=train_state.step_count)

        if gpc.config.monitor.alert.get("light_monitor_address", None) and batch_count % 50 == 0:
            send_heartbeat("train_metrics", infos)

        if update_panel:
            # metrics shown with dashboard panels
            panel_metrics = {
                "step": batch_count,
                "lr": lr,
                "num_consumed_tokens": train_state.num_consumed_tokens,
                "loss": loss.item() - moe_loss.item() if moe_loss is not None else loss.item(),
                "flops": tflops,
                "tgs": last_tgs_1,
                "acc": acc_perplex["acc"],
                "perplexity": acc_perplex["perplexity"],
                "fwd_bwd_time": fwd_bwd_time,
            }
            if moe_loss is not None:
                panel_metrics["moe_loss"] = moe_loss.item()
            for norm_key, norm_value in grad_norm.items():
                panel_metrics[norm_key] = norm_value

            logger.info(
                "{line}",
                line=line,
                extra=panel_metrics,
            )
        else:
            logger.info(line)

        # if loss spike occurs, send alert info to feishu
        mm.monitor_loss_spike(
            alert_address=gpc.config.monitor.alert.feishu_alert_address,
            step_count=batch_count,
            cur_step_loss=loss.item(),
        )<|MERGE_RESOLUTION|>--- conflicted
+++ resolved
@@ -299,11 +299,7 @@
     adam_extra_kwargs = {}
     # set fused=True to avoid nan grad norm when model size is larger and use_fp32_norm=True
 
-<<<<<<< HEAD
-    if internlm_accelerator.get_accelerator_backend() == AcceleratorType.NPU:
-=======
     if get_accelerator().get_accelerator_backend() == AcceleratorType.NPU:
->>>>>>> 2dbf5057
         internlm_adamw = torch_npu.optim.NpuFusedAdamW
     else:
         internlm_adamw = torch.optim.AdamW
