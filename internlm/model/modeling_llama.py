import math
from typing import Optional

import torch
import torch.nn.functional as F
from einops import rearrange
from torch import nn

<<<<<<< HEAD
from internlm.accelerator import internlm_accelerator
from internlm.core.context import IS_SEQUENCE_PARALLEL, IS_TENSOR_PARALLEL, ParallelMode
=======
from internlm.core.context import ParallelMode
>>>>>>> 7ebc1c3b
from internlm.core.context.parallel_context import global_context as gpc
from internlm.core.naive_amp import set_output_attr_to_module
from internlm.initialize.initialize_tensor import (
    normal_,
    scaled_init_method_normal,
    scaled_init_method_uniform,
    uniform_,
)
from internlm.model.embedding import Embedding1D, RotaryEmbedding
from internlm.model.linear import (
    MegatronScaleColumnParallelLinear,
    RewardModelLinear,
    ScaleColumnParallelLinear,
    get_linear_cls,
    get_mlp_cls,
)
from internlm.model.multi_head_attention import (
    CrossAttention,
    DistributedAttention,
    SelfAttention,
    _update_kv_cache,
)
from internlm.model.utils import (
    gather_forward_split_backward,
    split_forward_gather_backward,
    try_import_RMSNorm,
)
from internlm.solver.pipeline_utils import partition_uniform
from internlm.utils.checkpoint import activation_checkpoint
from internlm.utils.common import filter_kwargs
from internlm.utils.logger import get_logger
from internlm.utils.registry import MODEL_INITIALIZER

MODEL_TYPE = "LLAMA2"

logger = get_logger(__file__)
RMSNorm = try_import_RMSNorm()


class MHA(nn.Module):
    """
    Multi-head self-attention and cross-attention.

    Args:
        embed_dim (int): The dimention of hidden state.
        num_heads (int): The number of attention heads.
        process_group (torch.distributed.ProcessGroup): The group of the current device for `parallel_mode`.
        sequence_process_group (torch.distributed.ProcessGroup): The process group for attention calculation.
        bias (boolean): Whether the bias is needed for linears. Will be used when initializing QKV matrix and
                        output projection. True by default.
        dropout (float): The dropout rate for cross attention and self attention. 0.0 by default.
        softmax_scale (float): The temperature to use for the softmax attention.
        causal (boolean): Whether to apply causal attention mask. False by default.
        layer_idx (int): The index of current layer. None by default.
        rotary_emb_dim (int): The dimention of Rotary Embedding. 0 by default.
        rotary_emb_scale_base (int): The scaling factor of Rotary Embedding. If scale_base > 0, this implements
                                    XPos(Sun et al., https://arxiv.org/abs/2212.10554). 0 by default.
        use_flash_attn (boolean): Whether to use flash attention or not.If False, vanilla attention module will be used.
                                    False by default.
        device (Optional[Union[str, torch.device]]): The device will be used.
        dtype (Optional[torch.dtype]): The type of data.
        use_flash_attn (bool): Whether to use flash-attn. True by default.
        rope_base (int): The value of `base` for rotary position embeddings. 10000 by default.
        tp_mode (str): The string value of tensor parallel mode, should be in ["mtp", "msp", "fsp", "isp"],
                       "mtp" by default.

    """

    def __init__(
        self,
        embed_dim: int,
        num_heads: int,
        num_kv_heads: int,
        process_group: Optional[torch.distributed.ProcessGroup],
        sequence_process_group: Optional[torch.distributed.ProcessGroup],
        bias: bool = True,
        dropout: float = 0.0,
        softmax_scale: float = None,
        causal: bool = False,
        layer_idx: int = None,
        rope_base: int = 10000,
        rotary_emb_dim: int = 0,
        rotary_emb_scale_base: int = 0,
        use_flash_attn: bool = True,
        device: Optional[torch.device] = None,
        dtype: Optional[torch.dtype] = None,
        rot_embed_HF_impl: Optional[bool] = False,
        tp_mode: str = "mtp",
    ) -> None:
        factory_kwargs = {"device": device, "dtype": dtype}
        super().__init__()
        self.embed_dim = embed_dim
        self.num_heads = num_heads
        assert self.embed_dim % num_heads == 0, "embedding dim must be divisible by num_heads"

        self.head_dim = self.embed_dim // num_heads
        self.num_kv_heads = num_kv_heads
        self.kv_dim = self.head_dim * num_kv_heads
        self.causal = causal
        self.layer_idx = layer_idx
        self.rotary_emb_dim = rotary_emb_dim
        self.use_flash_attn = use_flash_attn
        self.dtype = dtype
        self.tp_mode = tp_mode

        self.rot_embed_HF_impl = rot_embed_HF_impl
        sequence_parallel = gpc.config.parallel.get("sequence_parallel", False)

        if self.rotary_emb_dim > 0:
            self.rotary_emb = RotaryEmbedding(
                self.rotary_emb_dim, base=rope_base, scale_base=rotary_emb_scale_base, device=device
            )

        Wqkv_cls = get_linear_cls(self.tp_mode, "column")
        # notice here should change bias=True
        self.wq = Wqkv_cls(
            embed_dim,
            embed_dim,
            process_group,
            bias=bias,
            sequence_parallel=sequence_parallel,
            **factory_kwargs,
        )
        self.wk = Wqkv_cls(
            embed_dim,
            self.kv_dim,
            process_group,
            bias=bias,
            sequence_parallel=sequence_parallel,
            **factory_kwargs,
        )
        self.wv = Wqkv_cls(
            embed_dim,
            self.kv_dim,
            process_group,
            bias=bias,
            sequence_parallel=sequence_parallel,
            **factory_kwargs,
        )

        if use_flash_attn:
            from flash_attn import flash_attn_varlen_kvpacked_func
            from flash_attn.modules.mha import FlashCrossAttention, FlashSelfAttention

        inner_attn_cls = FlashSelfAttention if use_flash_attn else SelfAttention
        inner_cross_attn_cls = FlashCrossAttention if use_flash_attn else CrossAttention
        self.inner_attn = inner_attn_cls(causal=causal, softmax_scale=softmax_scale, attention_dropout=dropout)
        self.inner_cross_attn = inner_cross_attn_cls(
            causal=causal, softmax_scale=softmax_scale, attention_dropout=dropout
        )

        self.inner_cross_attn_causal = causal
        self.inner_cross_attn_softmax_scale = softmax_scale
        self.inner_cross_attn_dropout = dropout

        self.attn = flash_attn_varlen_kvpacked_func if use_flash_attn else SelfAttention
        if self.tp_mode == "isp":
            self.attn = DistributedAttention(self.attn, sequence_process_group=sequence_process_group)

        # output projection always have the bias (for now)
        out_proj_cls = get_linear_cls(self.tp_mode, "row")
        self.wo = out_proj_cls(
            embed_dim,
            embed_dim,
            process_group,
            bias=bias,
            sequence_parallel=sequence_parallel,
            **factory_kwargs,
        )

    def forward(self, x, seqlen=None, inference_params=None, **kwargs):
        if kwargs.get("indexes", None) is not None:
            return self._packed_forward(x=x, inference_params=inference_params, **kwargs)
        else:
            return self._forward(x=x, seqlen=seqlen, inference_params=inference_params, **kwargs)

    def _forward(self, x, seqlen=None, inference_params=None, **kwargs):  # pylint: disable=W0613
        """
        Arguments:
            x: (batch, seqlen, hidden_dim) (where hidden_dim = num heads * head dim) if seqlen=None.
                If seqlen is not None, x is (batch * seqlen, hidden_dim). This is so that when we
                split x during sequence parallel, we split the batch * seqlen dimension
                (in case batch is small).
        """
        bsz, _, _ = x.shape
        q, k, v = self.wq(x), self.wk(x), self.wv(x)
        if seqlen is None:
            q = rearrange(q, "b s (h d) -> b s h d", d=self.head_dim)
            k = rearrange(k, "b s (h d) -> b s h d", d=self.head_dim)
            v = rearrange(v, "b s (h d) -> b s h d", d=self.head_dim)
        else:
            q = rearrange(q, "(b s) (h d) -> b s h d", s=seqlen, d=self.head_dim)
            k = rearrange(k, "(b s) (h d) -> b s h d", s=seqlen, d=self.head_dim)
            v = rearrange(v, "(b s) (h d) -> b s h d", s=seqlen, d=self.head_dim)

        if not self.rot_embed_HF_impl:
            q = torch.cat([q[..., ::2], q[..., 1::2]], dim=-1)
            k = torch.cat([k[..., ::2], k[..., 1::2]], dim=-1)
        if inference_params is None:
            if self.rotary_emb_dim > 0:
                q = self.rotary_emb._single_eval_forward(q)
                k = self.rotary_emb._single_eval_forward(k)
            kv = torch.concat([k.unsqueeze(2), v.unsqueeze(2)], dim=2)
            if self.dtype is torch.float32 and self.use_flash_attn:
                if q.dtype not in [torch.float16, torch.bfloat16]:
                    q = q.to(torch.bfloat16)
                if kv.dtype not in [torch.float16, torch.bfloat16]:
                    kv = kv.to(torch.bfloat16)
                with internlm_accelerator.amp.autocast(dtype=torch.bfloat16):
                    context = self.inner_cross_attn(q, kv).to(self.dtype)
            else:
                context = self.inner_cross_attn(q, kv)

        else:
            assert self.rotary_emb_dim > 0
            if hasattr(inference_params, "attention_mask") and inference_params.attention_mask is not None:
                empties = inference_params.attention_mask[..., -1].sum(dim=-1)
                moved_q = q.clone()
                moved_k = k.clone()
                if inference_params.sequence_len_offset == 0:
                    for i in range(len(empties)):
                        if empties[i] != 0:
                            moved_q[i][: -empties[i]] = q[i][empties[i] :]
                            moved_k[i][: -empties[i]] = k[i][empties[i] :]
                    moved_q = self.rotary_emb._single_eval_forward(
                        moved_q, seqlen_offset=inference_params.sequence_len_offset
                    )
                    moved_k = self.rotary_emb._single_eval_forward(
                        moved_k, seqlen_offset=inference_params.sequence_len_offset
                    )
                    for i in range(len(empties)):
                        if empties[i] != 0:
                            q[i][empties[i] :] = moved_q[i][: -empties[i]]
                            k[i][empties[i] :] = moved_k[i][: -empties[i]]
                        else:
                            q[i] = moved_q[i]
                            k[i] = moved_k[i]
                else:
                    q = q.squeeze(1)
                    k = k.squeeze(1)
                    cu_seqlens = kwargs.get("cu_seqlens", None)
                    max_seqlen = kwargs.get("max_seqlen", None)
                    q = self.rotary_emb._single_forward(
                        q,
                        inference_params.sequence_len_offset * torch.ones(q.size(0), dtype=torch.int, device=q.device)
                        - empties,
                        cu_seqlens=cu_seqlens,
                        max_seqlen=max_seqlen,
                    ).unsqueeze(1)
                    k = self.rotary_emb._single_forward(
                        k,
                        inference_params.sequence_len_offset * torch.ones(k.size(0), dtype=torch.int, device=k.device)
                        - empties,
                        cu_seqlens=cu_seqlens,
                        max_seqlen=max_seqlen,
                    ).unsqueeze(1)
            else:
                raise NotImplementedError(
                    "You should make sure you are aware that you are changing the method of generating."
                    "According to your generation function instead of inference/seq_generator_module.py, "
                    "You may implement here for normal running."
                )

            kv = torch.stack([k, v], dim=2)

            assert self.layer_idx is not None, "Generation requires layer_idx in the constructor"
            if hasattr(inference_params, "window_size") and inference_params.window_size is not None:
                if inference_params.window_size <= inference_params.sequence_len_offset:
                    assert kv.size(1) == 1, "update kv lenth more than 1"
                    inference_params.key_value_memory_dict[self.layer_idx][
                        :, inference_params.keep_first : inference_params.window_size - 1, ...
                    ] = inference_params.key_value_memory_dict[self.layer_idx][
                        :, -(inference_params.window_size - 1 - inference_params.keep_first) :, ...
                    ].clone()
                    inference_params.real_sequence_len_offset = inference_params.sequence_len_offset
                    inference_params.sequence_len_offset = inference_params.window_size - 1

                    kv = _update_kv_cache(kv, inference_params, self.layer_idx)

                    inference_params.sequence_len_offset = inference_params.real_sequence_len_offset
                else:
                    kv = _update_kv_cache(kv, inference_params, self.layer_idx)
            else:
                kv = _update_kv_cache(kv, inference_params, self.layer_idx)

            # When using FP16, there is a high probability of NAN in the KV.
            # Since NAN cannot be removed by multiplying with and 0, it needs
            # to be removed manually here.
            kv = torch.where(torch.isnan(kv), 0, kv)

            if hasattr(inference_params, "attention_mask") and inference_params.attention_mask is not None:
                assert self.use_flash_attn is True
                from flash_attn.flash_attn_interface import FlashAttnVarlenKVPackedFunc

                if inference_params.sequence_len_offset == 0:  # First entrance, attnmask (bs*seqlen*seqlen)
                    attn_mask = inference_params.attention_mask[:, None, ...]
                    attn_mask = torch.logical_or(
                        torch.ones_like(attn_mask, dtype=torch.bool).triu(diagonal=1), attn_mask
                    )
                    attn_mask4flsh = ~attn_mask[:, :, -1, :].view(bsz, -1)
                    cu_seqlens = torch.concat(
                        [
                            torch.tensor([0], dtype=torch.int32, device=attn_mask4flsh.device),
                            attn_mask4flsh.sum(dim=-1).to(dtype=torch.int32),
                        ],
                        dim=0,
                    )
                    cu_seqlens = cu_seqlens.cumsum(dim=0, dtype=torch.int32)
                    max_seqlen_q = attn_mask4flsh.shape[-1]
                    max_seqlen_k = attn_mask4flsh.shape[-1]
                    total_q = q.masked_select(attn_mask4flsh.view(bsz, -1, 1, 1)).view(-1, q.shape[-2], q.shape[-1])
                    total_kv = kv.masked_select(attn_mask4flsh.view(bsz, -1, 1, 1, 1)).view(
                        -1, kv.shape[-3], kv.shape[-2], kv.shape[-1]
                    )

                    if self.dtype is torch.float32:
                        if total_q.dtype not in [torch.float16, torch.bfloat16]:
                            total_q = total_q.to(torch.bfloat16)
                        if total_kv.dtype not in [torch.float16, torch.bfloat16]:
                            total_kv = total_kv.to(torch.bfloat16)
                        with internlm_accelerator.amp.autocast(dtype=torch.bfloat16):
                            output = FlashAttnVarlenKVPackedFunc.apply(
                                total_q,
                                total_kv,
                                cu_seqlens,
                                cu_seqlens,
                                max_seqlen_q,
                                max_seqlen_k,
                                0.0,
                                None,
                                True,
                                False,
                            ).to(self.dtype)
                    else:
                        output = FlashAttnVarlenKVPackedFunc.apply(
                            total_q,
                            total_kv,
                            cu_seqlens,
                            cu_seqlens,
                            max_seqlen_q,
                            max_seqlen_k,
                            0.0,
                            None,
                            True,
                            False,
                        )

                    context = torch.zeros_like(q)
                    context = context.masked_scatter_(attn_mask4flsh.view(bsz, -1, 1, 1), output)

                else:
                    attn_mask = inference_params.attention_mask[:, -1, :].view(bsz, 1, 1, -1)
                    if hasattr(inference_params, "window_size") and inference_params.window_size is not None:
                        if inference_params.window_size <= inference_params.sequence_len_offset:
                            attn_mask = torch.concat(
                                [
                                    attn_mask[..., : inference_params.keep_first],
                                    attn_mask[..., -(inference_params.window_size - inference_params.keep_first) :],
                                ],
                                dim=-1,
                            )

                    k, v = torch.chunk(kv, 2, dim=2)
                    k = k.squeeze(2)
                    v = v.squeeze(2)
                    sp = k.shape
                    expansion = q.size(2) // k.size(2)
                    scores = torch.einsum(
                        "blhd,bnhd->bhln",
                        q,
                        k.unsqueeze(3).expand(-1, -1, -1, expansion, -1).reshape(sp[0], sp[1], q.size(2), sp[3]),
                    ) / math.sqrt(q.size(-1))
                    scores = scores.masked_fill(attn_mask, -65000.0)
                    scores = F.softmax(scores, dim=-1)  # bsz x h x L x L
                    context = torch.einsum(
                        "bhmn,bnhd->bmhd",
                        scores,
                        v.unsqueeze(3).expand(-1, -1, -1, expansion, -1).reshape(sp[0], sp[1], q.size(2), sp[3]),
                    )
            else:
                if self.dtype is torch.float32 and self.use_flash_attn:
                    if q.dtype not in [torch.float16, torch.bfloat16]:
                        q = q.to(torch.bfloat16)
                    if kv.dtype not in [torch.float16, torch.bfloat16]:
                        kv = kv.to(torch.bfloat16)
                    with internlm_accelerator.amp.autocast(dtype=torch.bfloat16):
                        context = self.inner_cross_attn(q, kv, causal=True).to(self.dtype)
                else:
                    context = self.inner_cross_attn(q, kv, causal=True)
        if seqlen is None:
            context = rearrange(context, "b s h d -> b s (h d)")
        else:
            context = rearrange(context, "b s h d -> (b s) (h d)")
        out = self.wo(context)
        return out

    def _packed_forward(self, x, inference_params=None, **kwargs):
        """
        we delete seqlen=None for lint check, cause this arg is not used.

        Arguments:
            x: (batch, seqlen, hidden_dim) (where hidden_dim = num heads * head dim) if seqlen=None.
                If seqlen is not None, x is (batch * seqlen, hidden_dim). This is so that when we
                split x during sequence parallel, we split the batch * seqlen dimension
                (in case batch is small).
        """
        assert self.use_flash_attn is True
        q, k, v = self.wq(x), self.wk(x), self.wv(x)
        q = rearrange(q, "t (h d) -> t h d", d=self.head_dim)
        k = rearrange(k, "t (h d) -> t h d", d=self.head_dim)
        v = rearrange(v, "t (h d) -> t h d", d=self.head_dim)

        # qkv shift
        # the rotary embedding in flash attention module in performed by separating the front and back parts, while
        # most of others are done by odd-even methods.
        if not self.rot_embed_HF_impl:
            q = torch.cat([q[..., ::2], q[..., 1::2]], dim=-1)
            k = torch.cat([k[..., ::2], k[..., 1::2]], dim=-1)

        indexes = kwargs.pop("indexes")
        cu_seqlens = kwargs.pop("cu_seqlens")
        max_seqlen = kwargs.pop("max_seqlen")
        q = self.rotary_emb._single_forward(q, indexes=indexes, cu_seqlens=cu_seqlens, max_seqlen=max_seqlen)
        k = self.rotary_emb._single_forward(k, indexes=indexes, cu_seqlens=cu_seqlens, max_seqlen=max_seqlen)

        if inference_params is None:
            kv = torch.concat([k.unsqueeze(1), v.unsqueeze(1)], dim=1)
            if self.dtype is torch.float32:
                if q.dtype not in [torch.float16, torch.bfloat16]:
                    q = q.to(torch.bfloat16)
                if kv.dtype not in [torch.float16, torch.bfloat16]:
                    kv = kv.to(torch.bfloat16)
<<<<<<< HEAD
                with internlm_accelerator.amp.autocast(dtype=torch.bfloat16):
                    context = flash_attn_varlen_kvpacked_func(
=======
                with torch.cuda.amp.autocast(dtype=torch.bfloat16):
                    context = self.attn(
>>>>>>> 7ebc1c3b
                        q=q,
                        kv=kv,
                        cu_seqlens_q=kwargs["cu_seqlens"],
                        cu_seqlens_k=kwargs["cu_seqlens"],
                        max_seqlen_q=kwargs["max_seqlen"],
                        max_seqlen_k=kwargs["max_seqlen"],
                        dropout_p=self.inner_cross_attn_dropout,
                        softmax_scale=self.inner_cross_attn_softmax_scale,
                        causal=self.inner_cross_attn_causal,
                    ).to(self.dtype)
            else:
                context = self.attn(
                    q=q,
                    kv=kv,
                    cu_seqlens_q=kwargs["cu_seqlens"],
                    cu_seqlens_k=kwargs["cu_seqlens"],
                    max_seqlen_q=kwargs["max_seqlen"],
                    max_seqlen_k=kwargs["max_seqlen"],
                    dropout_p=self.inner_cross_attn_dropout,
                    softmax_scale=self.inner_cross_attn_softmax_scale,
                    causal=self.inner_cross_attn_causal,
                )
        else:
            raise RuntimeError("Not support this right now")
        context = rearrange(context, "b h d -> b (h d)")  # recover shape
        out = self.wo(context)
        return out


class PackedFlashLlamaLayer1D(nn.Module):
    """
    1D Packed Flash Llama Layer.

    Args:
        hidden_size (int): The hidden size of model. 768 by default.
        num_attention_heads (int): The number of attention heads. 12 by default.
        mlp_ratio (int): The ratio of MLP layers. 4 by default.
        attn_drop_rate (float): The dropout rate of attention module. 0 by default.
        drop_rate (float): The dropout rate of the input hidden state. 0.0 by default.
        dtype (torch.dtype): Type of data. torch.float by default.
        layer_norm_epsilon (float): A value added to the denominator for numerical stability. 1e-5 by default.
        checkpoint (bool): Whether to use checkpointing to save VRAM. True by default.
        layer_idx (int): The index of current layer. 0 by default.
        residual_in_fp32 (bool): Whether to use residual in fp32. False by default.
        device (Optional[Union[str, torch.device]]): The device will be used.
        norm_type (str): Use RMS norm or layernorm."rmsnorm" by default.
        use_flash_attn (bool): Whether use flash-attn. True by default.
        attn_wqkv_init_std (float): std used to init attn_wqkv weight. 0.02 by default,
        attn_other_init_std (float): std used to init attn_other weight. 0.02 by default,
        ffn_uplayer_init_std (float): std used to init w1, w2 weight in ffn when using glu
            otherwise init fc1 weight in ffn. 0.02 by default,
        ffn_other_init_std (float): std used to init ffn_other weight. 0.02 by default,
        init_type (str): Initialization type. Use uniform or normal. "normal" by default,
        rope_base (int): The value of `base` for rotary position embeddings. 10000 by default.
        tp_mode (str): The string value of tensor parallel mode, should be in ["mtp", "msp", "fsp", "isp"],
                       "mtp" by default.
    """

    def __init__(
        self,
        hidden_size: int = 768,
        num_attention_heads: int = 12,
        num_kv_attention_heads: int = 12,
        mlp_ratio: int = 4,
        attn_drop_rate: float = 0,
        drop_rate: float = 0.0,
        dtype: torch.dtype = torch.float,
        layer_norm_epsilon: float = 1e-6,
        checkpoint: bool = False,
        layer_idx: int = 0,
        residual_in_fp32: bool = False,
        device: Optional[torch.device] = None,
        apply_post_layer_norm: bool = False,
        fused_dropout_add_ln: bool = True,
        no_bias: bool = False,
        norm_type: str = "rmsnorm",
        adapt_hf: bool = False,
        dropout_selective_checkpoint: bool = True,
        use_scaled_init: bool = True,
        use_swiglu: bool = True,
        use_flash_attn: bool = True,
        attn_wqkv_init_std: float = 0.02,
        attn_other_init_std: float = 0.02,
        ffn_uplayer_init_std: float = 0.02,
        ffn_other_init_std: float = 0.02,
        init_type: str = "normal",
        rope_base: int = 10000,
        tp_mode: str = "mtp",
    ):
        super().__init__()
        self.checkpoint = checkpoint
        # dropout selective checkpoint can only be enabled when checkpoint is disabled.
        self.dropout_selective_checkpoint = dropout_selective_checkpoint is True and checkpoint is False
        self.layer_idx = layer_idx
        self.use_flash_attn = use_flash_attn
        self.prenorm = not apply_post_layer_norm
        assert not fused_dropout_add_ln, "dropout_add_layer_norm can not be used here"
        self.fused_dropout_add_ln = fused_dropout_add_ln
        self.attn_wqkv_init_std = attn_wqkv_init_std
        self.attn_other_init_std = attn_other_init_std
        self.ffn_uplayer_init_std = ffn_uplayer_init_std
        self.ffn_other_init_std = ffn_other_init_std

        head_dim = hidden_size // num_attention_heads
        self.tp_mode = tp_mode
        parallel_mode = ParallelMode.WEIGHT if self.tp_mode == "isp" else ParallelMode.TENSOR

        self.attention = MHA(
            embed_dim=hidden_size,
            num_heads=num_attention_heads,
            num_kv_heads=num_kv_attention_heads,
            process_group=gpc.get_group(parallel_mode),
            sequence_process_group=gpc.get_group(ParallelMode.TENSOR),
            dropout=attn_drop_rate,
            softmax_scale=1 / math.sqrt(head_dim),
            causal=True,
            layer_idx=layer_idx,
            rotary_emb_dim=head_dim,
            rotary_emb_scale_base=0,
            use_flash_attn=use_flash_attn,
            device=device,
            dtype=dtype,
            rot_embed_HF_impl=adapt_hf,
            bias=not no_bias,
            rope_base=rope_base,
            tp_mode=self.tp_mode,
        )

        self.dropout1 = nn.Dropout(drop_rate)
        if norm_type == "rmsnorm":
            self.attention_norm = RMSNorm(hidden_size, eps=layer_norm_epsilon)
            self.ffn_norm = RMSNorm(hidden_size, eps=layer_norm_epsilon)
        else:
            self.attention_norm = nn.LayerNorm(hidden_size, eps=layer_norm_epsilon)
            self.ffn_norm = nn.LayerNorm(hidden_size, eps=layer_norm_epsilon)
        if self.fused_dropout_add_ln and self.use_flash_attn:
            from flash_attn.ops.layer_norm import dropout_add_layer_norm

            assert dropout_add_layer_norm is not None, "dropout_add_ln is not installed"
            assert isinstance(self.attention_norm, nn.LayerNorm) and isinstance(self.dropout1, nn.Dropout)

        sequence_parallel = gpc.config.parallel.get("sequence_parallel", False)
        if use_swiglu or not gpc.config.model.use_flash_attn:
            mlp_cls = get_mlp_cls(self.tp_mode)
            self.feed_forward = mlp_cls(
                hidden_size,
                int(hidden_size * mlp_ratio),
                out_features=hidden_size,
                process_group=gpc.get_group(parallel_mode),
                bias=False,
                device=device,
                dtype=dtype,
            )
        else:
            from flash_attn.modules.mlp import ParallelFusedMLP

            self.feed_forward = ParallelFusedMLP(
                hidden_size,
                int(hidden_size * mlp_ratio),
                out_features=hidden_size,
                activation="gelu_approx",
                process_group=gpc.get_group(parallel_mode),
                bias1=False,
                bias2=False,
                sequence_parallel=sequence_parallel,
                checkpoint_lvl=0,
                heuristic="auto",
                device=device,
                dtype=dtype,
            )

        self.dropout2 = nn.Dropout(drop_rate)
        self.use_swiglu = use_swiglu
        self.use_scaled_init = use_scaled_init
        self.residual_in_fp32 = residual_in_fp32  # only make sense when using prenorm
        self.return_residual = False

        if init_type == "normal":
            self.init_func = normal_
            self.scaled_init_func = scaled_init_method_normal
        else:
            self.init_func = uniform_
            self.scaled_init_func = scaled_init_method_uniform

        self.reset_parameters()

    def reset_parameters(self):
        with torch.no_grad():
            for name, param in self.attention.named_parameters():
                if param.ndim == 1:
                    param.data.zero_()
                elif "wq" in name or "wk" in name or "wv" in name:
                    self.init_func(std=self.attn_wqkv_init_std)(param.data)
                elif self.use_scaled_init:  # wo
                    self.scaled_init_func(sigma=self.attn_other_init_std, num_layers=self.layer_idx + 1)(param.data)
                else:
                    self.init_func(std=self.attn_other_init_std)(param.data)

            for name, param in self.feed_forward.named_parameters():
                if self.use_swiglu:
                    if self.use_scaled_init and "w2" in name:
                        self.scaled_init_func(sigma=self.ffn_other_init_std, num_layers=self.layer_idx + 1)(param.data)
                    else:
                        self.init_func(
                            std=self.ffn_uplayer_init_std if "w1" in name or "w3" in name else self.ffn_other_init_std
                        )(param.data)
                else:
                    if self.use_scaled_init and "fc1" not in name:
                        self.scaled_init_func(sigma=self.ffn_other_init_std, num_layers=self.layer_idx + 1)(param.data)
                    else:
                        self.init_func(std=self.ffn_uplayer_init_std if "fc1" in name else self.ffn_other_init_std)(
                            param.data
                        )

    def forward(
        self, hidden_states, residual=None, cu_seqlens=None, indexes=None, inference_params=None, max_seqlen=None
    ):
        if self.checkpoint and self.training:
            return activation_checkpoint(
                self._forward, False, hidden_states, residual, cu_seqlens, indexes, inference_params, max_seqlen
            )
        else:
            return self._forward(hidden_states, residual, cu_seqlens, indexes, inference_params, max_seqlen)

    def _forward(
        self, hidden_states=None, residual=None, cu_seqlens=None, indexes=None, inference_params=None, max_seqlen=None
    ):
        r"""Pass the input through the encoder layer.

        Args:
            hidden_states: the sequence to the encoder layer (required).
            residual: hidden_states = Attn/MLP(LN(residual))
            cu_seqlens: 1d LongTensor, len(cu_seqlens) = hidden_states + 1
            indexes: the length of index is same as hidden states, which stand for the current position
        """
        if self.prenorm:

            def _dropout_and_norm_attn(_residual, _hidden_states):
                _dropped = self.dropout1(_hidden_states)
                _residual = (_dropped + _residual) if _residual is not None else _dropped
                _hidden_states = self.attention_norm(_residual.to(dtype=self.attention_norm.weight.dtype))

                return _residual, _hidden_states

            if self.dropout_selective_checkpoint:
                residual, hidden_states = activation_checkpoint(_dropout_and_norm_attn, False, residual, hidden_states)
            else:
                residual, hidden_states = _dropout_and_norm_attn(residual, hidden_states)

            if self.residual_in_fp32:
                residual = residual.to(torch.float32)
            mixer_kwargs = {
                "cu_seqlens": cu_seqlens,
                "max_seqlen": max_seqlen,
                "indexes": indexes,
                "inference_params": inference_params,
            }
            hidden_states = self.attention(hidden_states, **mixer_kwargs)

            if not isinstance(self.feed_forward, nn.Identity):
                if not self.fused_dropout_add_ln:

                    def _dropout_and_norm_ffn(_residual, _hidden_states):
                        _dropped = self.dropout2(_hidden_states)
                        _residual = (_dropped + _residual) if _residual is not None else _dropped
                        _hidden_states = self.ffn_norm(_residual.to(torch.float32))

                        return _residual, _hidden_states

                    if self.dropout_selective_checkpoint:
                        residual, hidden_states = activation_checkpoint(
                            _dropout_and_norm_ffn, False, residual, hidden_states
                        )
                    else:
                        residual, hidden_states = _dropout_and_norm_ffn(residual, hidden_states)

                    if self.residual_in_fp32:
                        residual = residual.to(torch.float32)
                hidden_states = self.feed_forward(hidden_states)

            return hidden_states + residual
        else:
            assert residual is None
            mixer_kwargs = {
                "cu_seqlens": cu_seqlens,
                "max_seqlen": max_seqlen,
                "indexes": indexes,
                "inference_params": inference_params,
            }
            mixer_out = self.attention(hidden_states, **mixer_kwargs)
            if self.return_residual:  # mixer out is actually a pair here
                mixer_out, hidden_states = mixer_out
            hidden_states = self.attention_norm(self.dropout1(mixer_out) + hidden_states).to(
                dtype=self.attention_norm.weight.dtype
            )
            if not isinstance(self.feed_forward, nn.Identity):
                mlp_out = self.feed_forward(hidden_states)
                if self.return_residual:  # mlp out is actually a pair here
                    mlp_out, hidden_states = mlp_out
                hidden_states = self.ffn_norm((self.dropout2(mlp_out)) + hidden_states).to(
                    dtype=self.ffn_norm.weight.dtype
                )
            return hidden_states


class PackedFlashLlama1D(nn.Module):
    """
    1D Packed Flash Llama.

    Args:
        num_layers (int): The number of layer. 12 by default.
        hidden_size (int): The size of hidden state. 768 by default.
        num_attention_heads (int): The number of attention head. 12 by default.
        vocab_size (int): The size of vocabulary. 50304 by default.
        mlp_ratio (int): The ratio of MLP layers. 4 by default.
        attn_drop_rate (float): The dropout rate of attention module. 0.0 by default.
        drop_rate (float): The dropout rate of input hidden state. 0.0 by default.
        dtype (torch.dtype): The type of data. torch.float by default.
        checkpoint (bool): Whether to use checkpointing to save VRAM. True by default.
        checkpoint_fraction (float): The proportion of layers that need to be checkpointed compared to the total number
                                    of layers. 1.0 by default.
        layer_norm_epsilon (float): A value added to the denominator for numerical stability. 1e-6 by default.
        first (bool): Whether input embedding layer or not. False by default.
        last (bool): Whether output embedding layer or not. False by default.
        embed_split_hidden (bool): Split the embedding layer in the hidden state dimention or vocabulary dimention.
                                    True by default.
        embed_grad_scale (float): Refer to GLM-130B, for training stability. 0.1 by default.
        parallel_output (bool): If it is necessary to collect the output of parallel computing. True by default.
        start_layer_idx (int): The index of start layer in the pipeline. 0 by default.
        device (Optional[Union[str, torch.device]]): The device will be used. None by default.
        residual_in_fp32 (bool): Whether to use residual in fp32. False by default.
        norm_type (str): Normalization type. Use RMSNorm or LayerNorm. "rmsnorm" by default.
        use_flash_attn (bool): Whether to use flash-attn. True by default.
        embedding_init_std (float): std used to init embedding weight. 0.02 by default,
        attn_wqkv_init_std (float): std used to init attn_wqkv weight. 0.02 by default,
        attn_other_init_std (float): std used to init attn_other weight. 0.02 by default,
        ffn_uplayer_init_std (float): std used to init w1, w2 weight in ffn when using glu
            otherwise init fc1 weight in ffn. 0.02 by default,
        ffn_other_init_std (float): std used to init ffn_other weight. 0.02 by default,
        out_head_init_std (float): std used to init output lmhead weight. 0.02 by default,
        init_type (str): Initialization type. Use uniform or normal. "normal" by default,
        extra_pred_tokens (int): The number of extra output head for multi-token-prediction. 0 by default.
        rope_base (int): The value of `base` for rotary position embeddings. 10000 by default.
    """

    def __init__(
        self,
        num_layers: int = 12,
        hidden_size: int = 768,
        num_attention_heads: int = 12,
        num_kv_attention_heads: int = 12,
        vocab_size: int = 50304,
        mlp_ratio: int = 4,
        attn_drop_rate: float = 0.0,
        drop_rate: float = 0.0,
        dtype: torch.dtype = torch.float,
        checkpoint: bool = False,
        checkpoint_fraction: float = 1.0,
        layer_norm_epsilon: float = 1e-5,
        first: bool = False,
        last: bool = False,
        embed_split_hidden: bool = False,
        embed_grad_scale: float = 0.1,
        parallel_output: bool = True,
        start_layer_idx: int = 0,
        device: Optional[torch.device] = None,
        apply_post_layer_norm=False,
        no_bias=False,
        residual_in_fp32: bool = False,
        norm_type: str = "rmsnorm",
        adapt_hf: bool = False,
        is_reward: bool = False,
        dropout_selective_checkpoint: bool = True,
        use_scaled_init: bool = True,
        use_swiglu: bool = True,
        use_flash_attn: bool = True,
        embedding_init_std: float = 0.02,
        attn_wqkv_init_std: float = 0.02,
        attn_other_init_std: float = 0.02,
        ffn_uplayer_init_std: float = 0.02,
        ffn_other_init_std: float = 0.02,
        out_head_init_std: float = 0.02,
        init_type: str = "normal",
        extra_pred_tokens: int = 0,
        rope_base: int = 10000,
    ):
        super().__init__()

        self.use_flash_attn = use_flash_attn
        if checkpoint_fraction <= 0:
            checkpoint = False
        if not checkpoint:
            checkpoint_fraction = 0
        checkpoint_layer_num = num_layers * checkpoint_fraction
        sequence_parallel = gpc.config.parallel.get("sequence_parallel", False)
        self.tp_mode = "mtp"
        if isinstance(gpc.config.parallel["tensor"], dict):
            self.tp_mode = gpc.config.parallel["tensor"].get("mode", "mtp")

        if is_reward:
            head_cls = RewardModelLinear
        else:
            head_cls = (
                ScaleColumnParallelLinear
                if self.tp_mode in ["mtp", "fsp", "isp"]
                else MegatronScaleColumnParallelLinear
            )
        if first:
            if embed_split_hidden or not gpc.config.model.use_flash_attn:
                self.tok_embeddings = Embedding1D(num_embeddings=vocab_size, embedding_dim=hidden_size)
            else:
                from flash_attn.modules.embedding import ParallelGPT2Embeddings

                self.tok_embeddings = ParallelGPT2Embeddings(
                    embed_dim=hidden_size,
                    vocab_size=vocab_size,
                    max_position_embeddings=-1,
                    process_group=gpc.get_group(ParallelMode.TENSOR),
                    padding_idx=None,
                    sequence_parallel=sequence_parallel,
                    device=device,
                    dtype=dtype,
                )
            for _, param in self.tok_embeddings.named_parameters():
                if init_type == "normal":
                    normal_(std=embedding_init_std)(param)
                else:
                    uniform_(std=embedding_init_std)(param)
        self.embed_grad_scale = embed_grad_scale

        self.layers = nn.ModuleList(
            [
                PackedFlashLlamaLayer1D(
                    hidden_size=hidden_size,
                    num_attention_heads=num_attention_heads,
                    num_kv_attention_heads=num_kv_attention_heads,
                    mlp_ratio=mlp_ratio,
                    attn_drop_rate=attn_drop_rate,
                    drop_rate=drop_rate,
                    dtype=dtype,
                    layer_norm_epsilon=layer_norm_epsilon,
                    checkpoint=lid < checkpoint_layer_num,
                    layer_idx=lid + start_layer_idx,  # This parameter is used for caching during generation
                    residual_in_fp32=residual_in_fp32,
                    device=device,
                    apply_post_layer_norm=apply_post_layer_norm,
                    fused_dropout_add_ln=False,
                    no_bias=no_bias,
                    norm_type=norm_type,
                    dropout_selective_checkpoint=dropout_selective_checkpoint,
                    use_scaled_init=use_scaled_init,
                    use_swiglu=use_swiglu,
                    use_flash_attn=use_flash_attn,
                    adapt_hf=adapt_hf,
                    attn_wqkv_init_std=attn_wqkv_init_std,
                    attn_other_init_std=attn_other_init_std,
                    ffn_uplayer_init_std=ffn_uplayer_init_std,
                    ffn_other_init_std=ffn_other_init_std,
                    init_type=init_type,
                    rope_base=rope_base,
                    tp_mode=self.tp_mode,
                )
                for lid in range(num_layers)
            ]
        )

        if last:
            if not apply_post_layer_norm:
                if norm_type == "rmsnorm":
                    self.norm = RMSNorm(hidden_size, eps=layer_norm_epsilon)
                else:
                    self.norm = nn.LayerNorm(hidden_size, eps=layer_norm_epsilon)

            self.output = head_cls(
                in_features=hidden_size,
                out_features=gpc.get_world_size(ParallelMode.TENSOR) if is_reward else vocab_size,
                process_group=gpc.get_group(ParallelMode.TENSOR),
                bias=False,
                device=device,
                dtype=dtype,
                weight_scale=embed_grad_scale,
            )
            set_output_attr_to_module(self.output)
            for _, param in self.output.named_parameters():
                if init_type == "normal":
                    normal_(std=out_head_init_std)(param)
                else:
                    uniform_(std=out_head_init_std)(param)

            if extra_pred_tokens > 0:
                self.extra_pred_tokens = extra_pred_tokens
                assert not is_reward, "extra_pred_tokens > 0 means using multi token prediction, not implement for RLHF"
                self.extra_outputs = nn.ModuleList(
                    [
                        head_cls(
                            in_features=hidden_size,
                            out_features=vocab_size,
                            process_group=gpc.get_group(ParallelMode.TENSOR),
                            bias=False,
                            device=device,
                            dtype=dtype,
                            weight_scale=embed_grad_scale,
                        )
                        for _ in range(self.extra_pred_tokens)
                    ]
                )
                for _, param in self.extra_outputs.named_parameters():
                    if init_type == "normal":
                        normal_(std=out_head_init_std)(param)
                    else:
                        uniform_(std=out_head_init_std)(param)

        self.parallel_output = parallel_output

    def forward(self, hidden_states=None, cu_seqlens=None, input_ids=None, indexes=None, inference_params=None):
        # attention_mask: compute attention on the places where the value is 1
        if hasattr(self, "tok_embeddings"):
            hidden_states = self.tok_embeddings(input_ids)
            if self.embed_grad_scale != 1:
                hidden_states = (
                    self.embed_grad_scale * hidden_states + (1 - self.embed_grad_scale) * hidden_states.detach()
                )
        if isinstance(cu_seqlens, list):
            assert len(cu_seqlens) == 1
            cu_seqlens = cu_seqlens[0].to(hidden_states.device)

        if cu_seqlens is not None:
            cu_seqlens = cu_seqlens.squeeze(0)
            hidden_states = hidden_states.squeeze(0)  # If cu_seqlens is passed in，it indicated a packed state，
            # the batch dimension with a size of 1 should be directly squeezed off.

        if indexes is not None:
            assert len(indexes) == 1
            # The indexes are used to indicate the actual position IDs of each token in the packed input.
            indexes = indexes[0]
            # if the sequence parallel mode is 'isp', the indexes should also be split in sequence dimension.
            if gpc.config.parallel.sequence_parallel and self.tp_mode == "isp":
                indexes = split_forward_gather_backward(indexes, ParallelMode.TENSOR, dim=0)

        max_seqlen = (cu_seqlens[1:] - cu_seqlens[:-1]).max().item() if cu_seqlens is not None else None

        for _, block in enumerate(self.layers):
            hidden_states = block(
                hidden_states,
                residual=None,
                cu_seqlens=cu_seqlens,
                indexes=indexes,
                inference_params=inference_params,
                max_seqlen=max_seqlen,
            )

        if hasattr(self, "norm"):
            hidden_states = self.norm(hidden_states.float())
        if hasattr(self, "extra_pred_tokens") and self.extra_pred_tokens > 0:
            extra_hidden_states_list = [self.extra_outputs[i](hidden_states) for i in range(self.extra_pred_tokens)]
        else:
            extra_hidden_states_list = None
        if hasattr(self, "output"):
            # Evaluation
            if gpc.is_evaluating is True:
                hidden_states = self.output(hidden_states, gather_dim=1)
            else:  # Training
                hidden_states = self.output(hidden_states, gather_dim=0)

        if not self.parallel_output:
            hidden_states = gather_forward_split_backward(hidden_states, ParallelMode.TENSOR, dim=-1)
            if extra_hidden_states_list is not None:
                extra_hidden_states_list = [
                    gather_forward_split_backward(extra_hidden_states, ParallelMode.TENSOR, dim=-1)
                    for extra_hidden_states in extra_hidden_states_list
                ]

        if extra_hidden_states_list is not None:
            return (hidden_states, extra_hidden_states_list)

        return hidden_states


def _build_generic_model_1d(num_layers, num_chunks, device=torch.device("cuda"), **kwargs):
    """
    build generic model 1d

    Args:
        num_layers (int): The number of layer.
        num_chunks (int): The number of partitions in pipeline parallel.
        device (Optional[Union[str, torch.device]]): The device will be used. torch.device("cuda") by default.

    """
    pipeline_size = gpc.get_world_size(ParallelMode.PIPELINE)
    pipeline_rank = gpc.get_local_rank(ParallelMode.PIPELINE)

    all_parts = partition_uniform(num_layers, pipeline_size, num_chunks)
    parts = all_parts[pipeline_rank]
    if gpc.is_rank_for_log():
        logger.info(f"The layer sharding is {all_parts}.")

    models = []
    kwargs["checkpoint_fraction"] = float(kwargs.get("checkpoint", False))
    start_idx, end_idx = 0, 0
    for start, end in parts:
        start_idx, end_idx = start, end
        kwargs["num_layers"] = end - start
        kwargs["first"] = start == 0
        # If there is no content in the final layer, assign the last layer.
        kwargs["last"] = end == num_layers and len(all_parts[-1]) != 0
        kwargs["device"] = device
        kwargs["start_layer_idx"] = start
        chunk = PackedFlashLlama1D(**filter_kwargs(PackedFlashLlama1D.__init__, kwargs)).to(device)

        models.append(chunk)
    torch.distributed.barrier()
    if len(models) == 1:
        model = models[0]
    else:
        model = nn.ModuleList(models)
    setattr(model, "first_layer", start_idx)
    setattr(model, "last_layer", end_idx)
    return model


@MODEL_INITIALIZER.register_module(module_name=MODEL_TYPE)
def build_model_with_cfg(
    num_chunks=1,
    checkpoint=False,
    dtype=torch.float,
    embed_split_hidden=False,
    num_layers=48,
    hidden_size=2048,
    vocab_size=50304,
    embed_grad_scale=1,
    parallel_output=True,
    num_attention_heads=32,
    num_kv_attention_heads=None,
    mlp_ratio=4.0,
    residual_in_fp32=False,
    norm_type="rmsnorm",
    adapt_hf=False,
    drop_rate=0,
    attn_drop_rate=0,
    apply_post_layer_norm=False,  # pylint: disable=W0613
    no_bias=False,
    deepnorm=False,
    layer_norm_epsilon=1e-5,
    is_reward=False,
    dropout_selective_checkpoint=True,
    use_scaled_init: bool = True,
    use_swiglu: bool = True,
    use_flash_attn: bool = True,
    embedding_init_std: float = 0.02,
    attn_wqkv_init_std: float = 0.02,
    attn_other_init_std: float = 0.02,
    ffn_uplayer_init_std: float = 0.02,
    ffn_other_init_std: float = 0.02,
    out_head_init_std: float = 0.02,
    init_type: str = "normal",
    extra_pred_tokens: int = 0,
    rope_base: int = 10000,
):
    """
    Builde model with config

    Args:
        num_chunks (int): The number of partitions in pipeline parallel. 1 by default.
        checkpoint (bool): Whether to use checkpointing to save VRAM. False by default.
        dtype (torch.dtype): The type of data. torch.float by default.
        embed_split_hidden (bool): Split the embedding layer in the hidden state dimention or vocabulary dimention.
                                    False by default.
        num_layers (int): The number of layer. 48 by default.
        hidden_size (int): The size of hidden state. 2048 by default.
        vocab_size (int): The size of vocabulary. 50304 by default.
        embed_grad_scale (float): Refer to GLM-130B, for training stability. 0.1 by default.
        parallel_output (bool): If it is necessary to collect the output of parallel computing. True by default.
        num_attention_heads (int): The number of attention head. 32 by default.
        mlp_ratio (int): The ratio of MLP layers. 4.0 by default.
        residual_in_fp32 (bool): Whether to use residual in fp32. False by default. It cannot be used temporarily
                                 because this parameter requires inconsistent data types to be passed between pipelines,
                                 which requires significant modifications to internlm.
        norm_type (str): Normalization type. Use RMSNorm or LayerNorm. "rmsnorm" by default.
        drop_rate (float): The dropout rate of input hidden state. 0 by default.
        attn_drop_rate (float): The dropout rate of attention module. 0 by default.
        apply_post_layer_norm (bool): Whether to apply post layer norm. False by default.
        layer_norm_epsilon (float): A value added to the denominator for numerical stability. 1e-5 by default.
        is_reward (bool): Whether to use reward model. False by default.
        dropout_selective_checkpoint (bool): It can only be enabled when checkpoint is disabled. True by default.
        use_scaled_init (bool): Whether to use scaled init. True by default.
        use_swiglu (bool): Whether to use swiglu. True by default.
        use_flash_attn (bool): Whether to use flash-attn. True by default.
        embedding_init_std (float): std used to init embedding weight. 0.02 by default,
        attn_wqkv_init_std (float): std used to init attn_wqkv weight. 0.02 by default,
        attn_other_init_std (float): std used to init attn_other weight. 0.02 by default,
        ffn_uplayer_init_std (float): std used to init w1, w2 weight in ffn when using glu
            otherwise init fc1 weight in ffn. 0.02 by default,
        ffn_other_init_std (float): std used to init ffn_other weight. 0.02 by default,
        out_head_init_std (float): std used to init output lmhead weight. 0.02 by default,
        init_type (str): Initialization type. Use uniform or normal. "normal" by default,
        extra_pred_tokens (int): The number of extra output head for multi-token-prediction. 0 by default.
        rope_base (int): The value of `base` for rotary position embeddings. 10000 by default.
    """
    if deepnorm:
        raise AssertionError("deepnorm will not be supported in future versions." "Use early versions if necessary.")

    cfg = dict(
        hidden_size=hidden_size,
        num_attention_heads=num_attention_heads,
        num_kv_attention_heads=num_kv_attention_heads if num_kv_attention_heads else num_attention_heads,
        checkpoint=checkpoint,
        dtype=dtype,
        embed_split_hidden=embed_split_hidden,
        vocab_size=vocab_size,
        embed_grad_scale=embed_grad_scale,
        parallel_output=parallel_output,
        mlp_ratio=mlp_ratio,
        apply_post_layer_norm=apply_post_layer_norm,
        no_bias=no_bias,
        residual_in_fp32=residual_in_fp32,
        norm_type=norm_type,
        adapt_hf=adapt_hf,
        drop_rate=drop_rate,
        attn_drop_rate=attn_drop_rate,
        layer_norm_epsilon=layer_norm_epsilon,
        is_reward=is_reward,
        dropout_selective_checkpoint=dropout_selective_checkpoint,
        use_scaled_init=use_scaled_init,
        use_swiglu=use_swiglu,
        use_flash_attn=use_flash_attn,
        embedding_init_std=embedding_init_std,
        attn_wqkv_init_std=attn_wqkv_init_std,
        attn_other_init_std=attn_other_init_std,
        ffn_uplayer_init_std=ffn_uplayer_init_std,
        ffn_other_init_std=ffn_other_init_std,
        out_head_init_std=out_head_init_std,
        init_type=init_type,
        extra_pred_tokens=extra_pred_tokens,
        rope_base=rope_base,
    )

    return _build_generic_model_1d(num_layers=num_layers, num_chunks=num_chunks, **cfg)<|MERGE_RESOLUTION|>--- conflicted
+++ resolved
@@ -6,12 +6,8 @@
 from einops import rearrange
 from torch import nn
 
-<<<<<<< HEAD
 from internlm.accelerator import internlm_accelerator
-from internlm.core.context import IS_SEQUENCE_PARALLEL, IS_TENSOR_PARALLEL, ParallelMode
-=======
 from internlm.core.context import ParallelMode
->>>>>>> 7ebc1c3b
 from internlm.core.context.parallel_context import global_context as gpc
 from internlm.core.naive_amp import set_output_attr_to_module
 from internlm.initialize.initialize_tensor import (
@@ -444,13 +440,8 @@
                     q = q.to(torch.bfloat16)
                 if kv.dtype not in [torch.float16, torch.bfloat16]:
                     kv = kv.to(torch.bfloat16)
-<<<<<<< HEAD
                 with internlm_accelerator.amp.autocast(dtype=torch.bfloat16):
-                    context = flash_attn_varlen_kvpacked_func(
-=======
-                with torch.cuda.amp.autocast(dtype=torch.bfloat16):
                     context = self.attn(
->>>>>>> 7ebc1c3b
                         q=q,
                         kv=kv,
                         cu_seqlens_q=kwargs["cu_seqlens"],
