## Installation
### Environment Preparation
- Python == 3.10
- GPU with Ampere or Hopper architecture (such as H100, A100)
- Linux OS

### Install through pip
It is recommended to build a Python-3.10 virtual environment using conda, command is as follows:
```bash
conda create --name internevo python=3.10 -y
conda activate internevo
```

First, install the specified versions of torch, torchvision, torchaudio, and torch-scatter:
```bash
pip install --extra-index-url https://download.pytorch.org/whl/cu118 torch==2.1.0+cu118 torchvision==0.16.0+cu118 torchaudio==2.1.0+cu118
pip install torch-scatter -f https://data.pyg.org/whl/torch-2.1.0+cu118.html
```

Install InternEvo:
```bash
pip install InternEvo
```

Install flash-attention (version v2.2.1):
```bash
pip install flash-attn==2.2.1
```

Install Apex (version 23.05):
Apex is an optional package; If you choose to install it, follow the instructions in Install through source code.

### Install through source code
#### Required Packages
The required packages and corresponding version are shown as follows:
- GCC == 10.2.0
- MPFR == 4.1.0
- CUDA >= 11.8
- Pytorch >= 2.1.0
- Transformers >= 4.28.0

After installing the above dependencies, some system environment variables need to be updated:
```bash
export CUDA_PATH={path_of_cuda_11.8}
export GCC_HOME={path_of_gcc_10.2.0}
export MPFR_HOME={path_of_mpfr_4.1.0}
export LD_LIBRARY_PATH=${GCC_HOME}/lib64:${MPFR_HOME}/lib:${CUDA_PATH}/lib64:$LD_LIBRARY_PATH
export PATH=${GCC_HOME}/bin:${CUDA_PATH}/bin:$PATH
export CC=${GCC_HOME}/bin/gcc
export CXX=${GCC_HOME}/bin/c++
```

#### Install Procedure
Clone the project `InternEvo` and its dependent submodules from the github repository, as follows:
```bash
git clone git@github.com:InternLM/InternEvo.git --recurse-submodules
```

It is recommended to build a Python-3.10 virtual environment using conda and install the required dependencies based on the `requirements/` files:
```bash
conda create --name internevo python=3.10 -y
conda activate internevo
cd InternEvo
pip install -r requirements/torch.txt
pip install -r requirements/runtime.txt
```

Install flash-attention (version v2.2.1):
```bash
cd ./third_party/flash-attention
python setup.py install
cd ./csrc
cd xentropy && pip install -v .
cd ../rotary && pip install -v .
cd ../../../../
```

Install Apex (version 23.05):
```bash
cd ./third_party/apex
# if pip >= 23.1 (ref: https://pip.pypa.io/en/stable/news/#v23-1) which supports multiple `--config-settings` with the same key...
pip install -v --disable-pip-version-check --no-cache-dir --no-build-isolation --config-settings "--build-option=--cpp_ext" --config-settings "--build-option=--cuda_ext" ./
# otherwise
pip install -v --disable-pip-version-check --no-cache-dir --no-build-isolation --global-option="--cpp_ext" --global-option="--cuda_ext" ./
cd ../../
```

### Additional Installation
```bash
pip install git+https://github.com/databricks/megablocks@v0.3.2 # MOE need
```

### Environment Image
Users can use the provided dockerfile combined with docker.Makefile to build their own images, or obtain images with InternEvo runtime environment installed from https://hub.docker.com/r/internlm/internevo/tags.

#### Image Configuration and Build
The configuration and build of the Dockerfile are implemented through the docker.Makefile. To build the image, execute the following command in the root directory of InternEvo:
``` bash
make -f docker.Makefile BASE_OS=centos7
```
In docker.Makefile, you can customize the basic image, environment version, etc., and the corresponding parameters can be passed directly through the command line. The default is the recommended environment version. For BASE_OS, ubuntu20.04 and centos7 are respectively supported.

#### Pull Standard Image
The standard image based on ubuntu and centos has been built and can be directly pulled:

```bash
# ubuntu20.04
docker pull internlm/internevo:torch2.1.0-cuda11.8.0-flashatten2.2.1-ubuntu20.04
# centos7
docker pull internlm/internevo:torch2.1.0-cuda11.8.0-flashatten2.2.1-centos7
```

#### Run Container
For the local standard image built with dockerfile or pulled, use the following command to run and enter the container:
```bash
docker run --gpus all -it -m 500g --cap-add=SYS_PTRACE --cap-add=IPC_LOCK --shm-size 20g --network=host --name internevo_centos internlm/internevo:torch2.1.0-cuda11.8.0-flashatten2.2.1-centos7 bash
```
<<<<<<< HEAD

#### Start Training
The default directory in the container is `/InternEvo`, please start training according to the [Usage](./usage.md). The default 7B model starts the single-machine with 8-GPU training command example as follows:
```bash
torchrun --nproc_per_node=8 --nnodes=1 train.py --config configs/7B_sft.py --launcher torch
=======
The default directory in the container is `/InternLM`, please start training according to the [Usage](./usage.md).

## Environment Installation (NPU)
For machines with NPU, the version of the installation environment can refer to that of GPU. Use Ascend's torch_npu instead of torch on NPU machines. Additionally, Flash-Attention and Apex are no longer supported for installation on NPU. The corresponding functionalities have been internally implemented in the InternEvo codebase. The following tutorial is only for installing torch_npu.

Official documentation for torch_npu: https://gitee.com/ascend/pytorch

### Example Installation of Environment
- Linux OS
- torch_npu: v2.1.0-6.0.rc1
- NPU card: 910B

#### Installing torch_run
Refer to the documentation: https://gitee.com/ascend/pytorch/tree/v2.1.0-6.0.rc1/

You can try installing according to the methods in the documentation or download the specified version of torch_npu from https://gitee.com/ascend/pytorch/releases for installation, as shown below:

```bash
pip3 install torch==2.1.0+cpu --index-url https://download.pytorch.org/whl/cpu
pip3 install pyyaml
pip3 install setuptools
wget https://gitee.com/ascend/pytorch/releases/download/v6.0.rc1-pytorch2.1.0/torch_npu-2.1.0.post3-cp310-cp310-manylinux_2_17_x86_64.manylinux2014_x86_64.whl
pip install torch_npu-2.1.0.post3-cp310-cp310-manylinux_2_17_x86_64.manylinux2014_x86_64.whl
>>>>>>> aa3e9c44
```<|MERGE_RESOLUTION|>--- conflicted
+++ resolved
@@ -115,14 +115,12 @@
 ```bash
 docker run --gpus all -it -m 500g --cap-add=SYS_PTRACE --cap-add=IPC_LOCK --shm-size 20g --network=host --name internevo_centos internlm/internevo:torch2.1.0-cuda11.8.0-flashatten2.2.1-centos7 bash
 ```
-<<<<<<< HEAD
 
 #### Start Training
 The default directory in the container is `/InternEvo`, please start training according to the [Usage](./usage.md). The default 7B model starts the single-machine with 8-GPU training command example as follows:
 ```bash
 torchrun --nproc_per_node=8 --nnodes=1 train.py --config configs/7B_sft.py --launcher torch
-=======
-The default directory in the container is `/InternLM`, please start training according to the [Usage](./usage.md).
+```
 
 ## Environment Installation (NPU)
 For machines with NPU, the version of the installation environment can refer to that of GPU. Use Ascend's torch_npu instead of torch on NPU machines. Additionally, Flash-Attention and Apex are no longer supported for installation on NPU. The corresponding functionalities have been internally implemented in the InternEvo codebase. The following tutorial is only for installing torch_npu.
@@ -145,5 +143,4 @@
 pip3 install setuptools
 wget https://gitee.com/ascend/pytorch/releases/download/v6.0.rc1-pytorch2.1.0/torch_npu-2.1.0.post3-cp310-cp310-manylinux_2_17_x86_64.manylinux2014_x86_64.whl
 pip install torch_npu-2.1.0.post3-cp310-cp310-manylinux_2_17_x86_64.manylinux2014_x86_64.whl
->>>>>>> aa3e9c44
 ```