## 基于InternLM的预训练与微调使用教程

启动一个 Demo 模型训练，需要进行三项准备，**安装**，**数据集准备**和**模型训练配置**。接下来，首先会介绍数据准备相关的操作，再简要描述模型训练配置相关的内容。

### 安装
请参考[安装文档](./install.md)进行安装。

### 数据准备 （预训练）

InternLM训练任务的数据集包括一系列的`bin`和`meta`文件。使用`tokenizer`从原始文本文件生成训练用数据集。通过在`tools/tokenizer.py`中指定模型参数路径的方式来导入tokenizer模型。目前提供`V7_sft.model`来生成tokens。若想使用不同的模型，可直接修改`tokernizer.py`中的模型参数路径。

可以运行以下命令生成原始数据对应的`bin`和`meta`文件，其中参数`text_input_path`表示原始文本数据路径，目前支持`txt`、`json`和`jsonl`三种输入格式，`bin_output_path`表示生成的`bin`文件的保存路径。
```bash
$ python tools/tokenizer.py --text_input_path your_input_text_path --bin_output_path your_output_bin_path
```

下面是一个数据处理的例子：

给定一个包含原始数据集的文件`raw_data.txt`，原始数据集如下所示：
```bash
感恩生活中的每一个细节，才能真正体会到幸福的滋味。
梦想是人生的动力源泉，努力追逐，才能实现自己的目标。
学会宽容和理解，才能建立真正和谐的人际关系。
```

可以通过运行以下命令来生成`bin`和`meta`文件：
```bash
$ python tools/tokenizer.py --text_input_path raw_data.txt --bin_output_path cn/output.bin
```

需要注意的是，生成的`bin`文件需要保存在`cn`或者`en`或者`code`或者`ja`或者`ar`或者`kaoshi`这六个目录下，以区分数据集的类型。

其中，`cn`表示中文数据集；`en`表示英文数据集；`code`表示代码数据集；`ja`表示日语数据集；`ar`表示阿拉伯语数据集；`kaoshi`表示考试数据集。

生成的bin文件的格式如下：
```python
{"tokens": [73075, 75302, 69522, 69022, 98899, 67713, 68015, 81269, 74637, 75445, 99157]}
{"tokens": [69469, 60355, 73026, 68524, 60846, 61844, 98899, 67775, 79241, 98899, 67713, 67800, 67453, 67838, 99157]}
{"tokens": [68057, 79017, 60378, 68014, 98899, 67713, 67990, 68015, 70381, 67428, 61003, 67622, 99157]}
```
`bin`文件中的每一行均对应原始数据集中的每一个句子，表示每个句子的`token`（下文将用sequence指定）。

生成的`meta`文件的格式如下：
```bash
(0, 11), (90, 15), (208, 13)
```
在`meta`文件中，每个元组对应着`bin`文件中每一个`sequence`的元信息。其中，元组的第一个元素表示每个`sequence`在所有`sequence`中的`starting index`，第二个元素表示每个`sequence`中有多少个`tokens`。

例如，对于第一个`sequence`，`starting index`为 0，有 11 个`tokens`；对于第二个`sequence`，由于第一个`sequence`转换为`string`后的长度为`89`，因此它的`starting index`为 90，有 15 个`tokens`。

`json`和`jsonl`类型的文件的`bin`和`meta`文件格式和`txt`一致，此处不再赘叙。

### 数据准备 （微调）

微调任务的数据集格式与预训练任务保持一致，生成的数据格式为一系列的`bin`和`meta`文件。以下以 Alpaca 数据集为例，介绍微调的数据准备流程。

1. 下载 [Alpaca 数据集](https://github.com/tatsu-lab/stanford_alpaca/blob/main/alpaca_data.json)

2. 对 Alpaca 数据进行 tokenize，使用以下命令

```shell
python tools/alpaca_tokenizer.py /path/to/alpaca_dataset /path/to/output_dataset /path/to/tokenizer --split_ratio 0.1
```

建议用户参考 alpaca_tokenizer.py 编写新的脚本对自己的数据集进行 tokenize

### 训练配置

以 7B Demo 的配置文件`configs/7B_sft.py`为例，介绍启动一个模型训练所需要进行的数据、模型和并行等相关的配置。

#### 数据配置
数据相关的关键参数配置及释义如下所示：
```python
TRAIN_FOLDER = "/path/to/dataset"
SEQ_LEN = 2048
data = dict(
    seq_len=SEQ_LEN,  # 数据样本长度，默认值为 2048
    micro_num=1,  # micro_num 是指在一次模型参数更新中会处理的 micro_batch 的数目，默认值为 1
    micro_bsz=1,  # packed_length = micro_bsz * SEQ_LEN，为一次处理的 micro_batch 的数据大小，默认值为 1
    total_steps=50000,  # 总的所需执行的 step 的数目，默认值为 50000
    min_length=50,  # 若数据集文件中，数据行数少于50，将会被废弃
    train_folder=TRAIN_FOLDER,  # 数据集文件路径，默认值为 None；若 train_folder 为空，则以自动生成的随机数据集进行训练测试
    pack_sample_into_one=False, # 数据整理的逻辑，决定是按照 seq_len 维度或者是 sequence 的真实长度来进行attention计算
)
```

<div align="left">
    <img src="./imgs/pack_into_one.png" width="550"/>
</div>


目前支持传入数据集文件路径`train_folder`，且要求文件格式如下：
```bash
- folder
    - code
        train_000.bin
        train_000.bin.meta
```
数据集的详细内容可参考``数据准备``模块相关的介绍。

#### 模型配置

如果在启动训练时要加载模型 `checkpoint`，可进行如下相关配置：
```python
SAVE_CKPT_FOLDER = "local:/path/to/save/ckpt"
MODEL_ONLY_FOLDER = "local:/path/to/load/init/model/ckpt"
LOAD_CKPT_FOLDER = "local:/path/to/load/resume/ckpt"
ckpt = dict(
    save_ckpt_folder=SAVE_CKPT_FOLDER,  # 存储模型和优化器 checkpoint 的路径
    checkpoint_every=float("inf"),  # 每多少个 step 存储一次 checkpoint，默认值为 inf
    load_model_only_folder=MODEL_ONLY_FOLDER,  # 加载模型初始权重的路径，只加载模型权重，不加载优化器权重，训练将从第一个 step 开始
    load_ckpt_folder=LOAD_CKPT_FOLDER,  # 断点续训时，加载模型和优化器等权重的路径，将从指定的 step 恢复训练
    load_optimizer=True,  # 断点续训时，是否需要加载优化器权重，默认值为 True
)
```
注意：
- `load_model_only_folder`与`load_ckpt_folder`不能同时设置
- 路径若以 `local:` 为前缀，则存储在本地文件系统；若以 `boto3:` 为前缀，则存储在远程 oss 上

模型相关关键参数配置如下所示：
```python
model_type = "INTERNLM"  # 模型类型，默认值为 "INTERNLM"，对应模型结构初始化接口函数
NUM_ATTENTION_HEAD = 32
VOCAB_SIZE = 103168
HIDDEN_SIZE = 4096
NUM_LAYER = 32
MLP_RATIO = 8 / 3
model = dict(
    checkpoint=False,   # 进行重计算的模型层数比例，可选值为 True/False/[0-1]
    num_attention_heads=NUM_ATTENTION_HEAD,
    embed_split_hidden=True,
    vocab_size=VOCAB_SIZE,
    embed_grad_scale=1,
    parallel_output=True,
    hidden_size=HIDDEN_SIZE,
    num_layers=NUM_LAYER,
    mlp_ratio=MLP_RATIO,
    apply_post_layer_norm=False,
    dtype="torch.bfloat16",
    norm_type="rmsnorm",
    layer_norm_epsilon=1e-5,
)
```
注意：用户可自定义模型类型名和模型结构，并配置相对应的模型参数。通过`utils/registry.py`下的`MODEL_INITIALIZER`对象进行模型初始化函数接口注册，在训练主函数`train.py`中初始化模型时，可通过`model_type`配置获取指定的模型初始化接口函数。

*如果基于 InternLM 7B继续训练，可以参考 [ModelZoo](https://github.com/InternLM/InternLM/tree/main#model-zoo) 中 OpenXLab 链接下载权重*

#### 并行配置

训练并行配置样例如下：
```python
parallel = dict(
    zero1=8,
    tensor=1,
    pipeline=dict(size=1, interleaved_overlap=True),
    sequence_parallel=False,
)
```
- zero1：zero 并行策略，分如下三种情况，默认值为 -1
  - 当`size <= 0`，则 zero1 进程组的大小等于数据并行进程组的大小，因此优化器状态参数将在数据并行范围内分配
  - 当`size == 1`，则不使用 zero1 ，所有数据并行组保留完整的优化器状态参数
  - 当`size > 1`且`size <= data_parallel_world_size`，则 zero1 进程组是数据并行进程组的子集
<<<<<<< HEAD
- pipeline：流水线并行大小，默认值为 1
=======
>>>>>>> 4e1ddffc
- tensor：张量并行大小，通常是每个节点的 GPU 数量，默认值为 1
- pipeline：流水线并行策略
  - size：流水线并行大小，默认值为 1
  - interleaved_overlap：bool 类型，交错式调度时，开启或关闭通信优化，默认值为关闭
- sequence_parallel：是否开启序列化并行，默认值为 False

注意：`数据并行大小 = 总的 GPU 数目 / 流水线并行大小 / 张量并行大小`

### 启动训练

完成了以上数据集准备和相关训练配置后，可启动 Demo 训练。接下来分别以 slurm 和 torch 环境为例，介绍训练启动方式。

若在 slurm 上启动分布式运行环境，多节点 16 卡的运行命令如下所示：
```bash
$ srun -p internllm -N 2 -n 16 --ntasks-per-node=8 --gpus-per-task=1 python train.py --config ./configs/7B_sft.py
```

若在 torch 上启动分布式运行环境，单节点 8 卡的运行命令如下所示：
```bash
$ torchrun --nnodes=1 --nproc_per_node=8 train.py --config ./configs/7B_sft.py --launcher "torch"
```

### 运行结果

以 slurm 上单机 8 卡的 Demo 训练配置为例，训练结果日志展示如下：
```bash
2023-07-07 12:26:58,293	INFO launch.py:228 in launch -- Distributed environment is initialized, data parallel size: 8, pipeline parallel size: 1, tensor parallel size: 1
2023-07-07 12:26:58,293	INFO parallel_context.py:535 in set_seed -- initialized seed on rank 2, numpy: 1024, python random: 1024, ParallelMode.DATA: 1024, ParallelMode.TENSOR: 1024,the default parallel seed is ParallelMode.DATA.
2023-07-07 12:26:58,295	INFO train.py:378 in main -- ===========New Run Jul07_12-26-58 on host:SH-IDC1-10-140-0-135,tp:0,pp=0,dp=0===========
2023-07-07 12:26:58,296	INFO train.py:378 in main -- ===========New Run Jul07_12-26-58 on host:SH-IDC1-10-140-0-135,tp:0,pp=0,dp=5===========
2023-07-07 12:26:58,296	INFO train.py:378 in main -- ===========New Run Jul07_12-26-58 on host:SH-IDC1-10-140-0-135,tp:0,pp=0,dp=1===========
2023-07-07 12:26:58,296	INFO train.py:378 in main -- ===========New Run Jul07_12-26-58 on host:SH-IDC1-10-140-0-135,tp:0,pp=0,dp=6===========
2023-07-07 12:26:58,296	INFO train.py:378 in main -- ===========New Run Jul07_12-26-58 on host:SH-IDC1-10-140-0-135,tp:0,pp=0,dp=7===========
2023-07-07 12:26:58,296	INFO train.py:378 in main -- ===========New Run Jul07_12-26-58 on host:SH-IDC1-10-140-0-135,tp:0,pp=0,dp=2===========
2023-07-07 12:26:58,296	INFO train.py:378 in main -- ===========New Run Jul07_12-26-58 on host:SH-IDC1-10-140-0-135,tp:0,pp=0,dp=4===========
2023-07-07 12:26:58,296	INFO train.py:378 in main -- ===========New Run Jul07_12-26-58 on host:SH-IDC1-10-140-0-135,tp:0,pp=0,dp=3===========
2023-07-07 12:28:27,826	INFO hybrid_zero_optim.py:295 in _partition_param_list -- Number of elements on ranks: [907415552, 907411456, 910163968, 910163968, 921698304, 921698304, 921698304, 921698304], rank:0
2023-07-07 12:28:57,802	INFO train.py:323 in record_current_batch_training_metrics -- tflops=63.27010355651958,step=0,loss=11.634403228759766,tgs (tokens/gpu/second)=1424.64,lr=4.0000000000000003e-07,loss_scale=65536.0,grad_norm=63.672620777841004,micro_num=4,num_consumed_tokens=131072,inf_nan_skip_batches=0,num_samples_in_batch=19,largest_length=2048,largest_batch=5,smallest_batch=4,adam_beta2=0.95,fwd_bwd_time=6.48
2023-07-07 12:29:01,636	INFO train.py:323 in record_current_batch_training_metrics -- tflops=189.83371103277346,step=1,loss=11.613704681396484,tgs (tokens/gpu/second)=4274.45,lr=6.000000000000001e-07,loss_scale=65536.0,grad_norm=65.150786641452,micro_num=4,num_consumed_tokens=262144,inf_nan_skip_batches=0,num_samples_in_batch=16,largest_length=2048,largest_batch=5,smallest_batch=3,adam_beta2=0.95,fwd_bwd_time=3.67
2023-07-07 12:29:05,451	INFO train.py:323 in record_current_batch_training_metrics -- tflops=190.99928472960033,step=2,loss=11.490386962890625,tgs (tokens/gpu/second)=4300.69,lr=8.000000000000001e-07,loss_scale=65536.0,grad_norm=61.57798028719357,micro_num=4,num_consumed_tokens=393216,inf_nan_skip_batches=0,num_samples_in_batch=14,largest_length=2048,largest_batch=4,smallest_batch=3,adam_beta2=0.95,fwd_bwd_time=3.66
2023-07-07 12:29:09,307	INFO train.py:323 in record_current_batch_training_metrics -- tflops=188.8613541410694,step=3,loss=11.099515914916992,tgs (tokens/gpu/second)=4252.55,lr=1.0000000000000002e-06,loss_scale=65536.0,grad_norm=63.5478796484391,micro_num=4,num_consumed_tokens=524288,inf_nan_skip_batches=0,num_samples_in_batch=16,largest_length=2048,largest_batch=5,smallest_batch=3,adam_beta2=0.95,fwd_bwd_time=3.7
2023-07-07 12:29:13,147	INFO train.py:323 in record_current_batch_training_metrics -- tflops=189.65918563194305,step=4,loss=10.149517059326172,tgs (tokens/gpu/second)=4270.52,lr=1.2000000000000002e-06,loss_scale=65536.0,grad_norm=51.582841631508145,micro_num=4,num_consumed_tokens=655360,inf_nan_skip_batches=0,num_samples_in_batch=19,largest_length=2048,largest_batch=6,smallest_batch=3,adam_beta2=0.95,fwd_bwd_time=3.68
2023-07-07 12:29:16,994	INFO train.py:323 in record_current_batch_training_metrics -- tflops=189.3109313713174,step=5,loss=9.822169303894043,tgs (tokens/gpu/second)=4262.67,lr=1.4000000000000001e-06,loss_scale=65536.0,grad_norm=47.10386835560855,micro_num=4,num_consumed_tokens=786432,inf_nan_skip_batches=0,num_samples_in_batch=17,largest_length=2048,largest_batch=6,smallest_batch=3,adam_beta2=0.95,fwd_bwd_time=3.69
```<|MERGE_RESOLUTION|>--- conflicted
+++ resolved
@@ -160,10 +160,6 @@
   - 当`size <= 0`，则 zero1 进程组的大小等于数据并行进程组的大小，因此优化器状态参数将在数据并行范围内分配
   - 当`size == 1`，则不使用 zero1 ，所有数据并行组保留完整的优化器状态参数
   - 当`size > 1`且`size <= data_parallel_world_size`，则 zero1 进程组是数据并行进程组的子集
-<<<<<<< HEAD
-- pipeline：流水线并行大小，默认值为 1
-=======
->>>>>>> 4e1ddffc
 - tensor：张量并行大小，通常是每个节点的 GPU 数量，默认值为 1
 - pipeline：流水线并行策略
   - size：流水线并行大小，默认值为 1
